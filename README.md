--- conflicted
+++ resolved
@@ -1,12 +1,9 @@
 
 <!-- README.md is generated from README.Rmd. Please edit that file -->
 
-<<<<<<< HEAD
-# `dartR` <a href="https://green-striped-gecko.github.io/dartR/"><img src='man/figures/dartR-logo.png' align="right" height="300" /></a>
 
-=======
 # `dartR` <a href="https://green-striped-gecko.github.io/dartR/"><img src='man/figures/dartRlogo.png' align="right" height="140" /></a>
->>>>>>> 456c8329
+
 ## An accessible genetic analysis platform for conservation, ecology and agriculture
 
 ## This is the legacy version and no longer actively developed. Please upgrade to the [dartRverse](https://github.com/green-striped-gecko/dartRverse) suit of packages
@@ -46,15 +43,7 @@
 via high-quality tutorials and documentation.
 
 `dartR` is a collaboration between the University of Canberra, CSIRO,
-<<<<<<< HEAD
-Diversity Arrays Technology, Arthur Rylah Institute for Environmental
-Research and Monash University. `dartR` is supported with funding from
-the ACT Priority Investment Program, CSIRO and the University of
-Canberra.
 
-<p align="center">
-<img src='man/figures/institutions.png' width="800"/>
-=======
 Diversity Arrays Technology and Monash University , and is supported
 with funding from the ACT Priority Investment Program, CSIRO and the
 University of Canberra.
@@ -65,7 +54,7 @@
 <img src='man/figures/DArT_logo.png' height="100"/>    
 <img src='man/figures/Monash.png' height="100"/>    
 <img src='man/figures/ACT.png' height="100"/>
->>>>>>> 456c8329
+
 </p>
 
 ## Installation
