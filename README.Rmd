--- conflicted
+++ resolved
@@ -44,12 +44,6 @@
 
 `dartR` is a user-friendly R package that delivers a variety of analyses and pipelines on the same platform, as well as excellent user support via high-quality tutorials and documentation.
 
-<<<<<<< HEAD
-`dartR` is a collaboration between the University of Canberra, CSIRO, Diversity Arrays Technology, Arthur Rylah Institute for Environmental Research and Monash University.  `dartR` is supported with funding from the ACT Priority Investment Program, CSIRO and the University of Canberra.
-
-<p align="center">
-<img src='man/figures/institutions.png' width="800"/>
-=======
 `dartR` is a collaboration between the University of Canberra, CSIRO, Diversity Arrays Technology and Monash University , and is supported with funding from the ACT Priority Investment Program, CSIRO and the University of Canberra.
 
 <p align="center">
@@ -62,7 +56,6 @@
 <img src='man/figures/Monash.png' height="100"/>
 &emsp;&emsp;&emsp;
 <img src='man/figures/ACT.png' height="100"/>
->>>>>>> 456c8329
 </p>
 
 ## Installation
