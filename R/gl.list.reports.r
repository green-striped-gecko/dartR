--- conflicted
+++ resolved
@@ -10,12 +10,6 @@
 #' gl.report.callrate(testset.gl)
 #' gl.list.reports()
 #'}
-
-<<<<<<< HEAD
-##@importFrom gridExtra grid.table ttheme_default
-=======
-
->>>>>>> ac31e999
 gl.list.reports <- function(){
   
   files_tempdir <- list.files(tempdir())
