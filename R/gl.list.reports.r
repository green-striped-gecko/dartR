#' Prints dartR reports saved in tempdir
#' 
#'@return Prints a table with all reports saved in tempdir. Currently the style cannot be changed.
#'@export
#'@importFrom gridExtra grid.table ttheme_default
#'@author Bernd Gruber & Luis Mijangos (bugs? Post to \url{https://groups.google.com/d/forum/dartr})
#'@examples 
<<<<<<< HEAD
#'\dontrun{
#' gl.report.callrate(testset.gl)
#' gl.list.reports()
#'}
=======
#' \dontrun{
#' gl.report.callrate(testset.gl)
#' gl.list.reports()
#' }

>>>>>>> 050b5c1e

gl.list.reports <- function(){
  
  files_tempdir <- list.files(tempdir())
  files_tempdir <- files_tempdir[which(str_match(files_tempdir,"dartR")=="dartR")]
  
  nh <- length(files_tempdir)
  if (nh==0){
    cat(warn("There are no dartR reports saved in the current tempdir.") )
  } else {
  
      dd <- data.frame(nr=1:nh, reports=files_tempdir)
      dd$function_call <- NA
        for (i in 1:length(files_tempdir)) {
          dd$function_call[i] <- readRDS(paste0(tempdir(),"/", files_tempdir[i]))[[1]]
        }
      
      dd$function_call <- strwrap( dd$function_call ,width =80)
      colnames(dd) <- c("Report number","Report","Function call")
    
    #set table theme
    tt <- ttheme_default()
    tt$rowhead$fg_params$x=0
    tt$core$fg_params$fontsize=11
    tt$core$fg_params$hjust=0.1
    tt$core$fg_params$x=c(rep(0.5, nh),0.2, rep(0.01, nh+1))
    tt$core$fg_params$fontfamily="mono"
    tt$core$fg_params$fontface="bold"
    plot(0, type="n", xlab="", ylab="", axes=F)
    grid.table(dd, theme=tt)
  }
}

<|MERGE_RESOLUTION|>--- conflicted
+++ resolved
@@ -5,18 +5,11 @@
 #'@importFrom gridExtra grid.table ttheme_default
 #'@author Bernd Gruber & Luis Mijangos (bugs? Post to \url{https://groups.google.com/d/forum/dartr})
 #'@examples 
-<<<<<<< HEAD
 #'\dontrun{
 #' gl.report.callrate(testset.gl)
 #' gl.list.reports()
 #'}
-=======
-#' \dontrun{
-#' gl.report.callrate(testset.gl)
-#' gl.list.reports()
-#' }
 
->>>>>>> 050b5c1e
 
 gl.list.reports <- function(){
   
