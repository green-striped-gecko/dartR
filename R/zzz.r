#' Startup function
#'
#' setting up all starting values

# SET VERSION

build <- "Jacob"

# SET VERBOSITY

# dartR functions have a verbosity parameter that sets the level of reporting during the execution of the function. The verbosity level,
# set by parameter 'verbose' can be one of verbose 0, silent or fatal errors; 1, begin and end; 2, progress log ; 3, progress and results summary;
# 5, full report.
verbose <- 2

# SET MESSAGES COLORS

# - For fatal errors use “error” which will print the message in red. Example usage: stop(error(“Fatal error”))
# - For warning messages use “warn” which will print the message in yellow. Example usage: cat(warn(“message”))
# - For reporting messages use “report” which will print the message in green. Example usage: cat(report(“message”))
# - For important messages use “important” which will print the message in blue. Example usage: cat(important(“message”))
# - For other messages as code use “code” which will print the message in cyan. Example usage: cat(code(“message”))
error <- crayon::red 
warn <- crayon::yellow
report <- crayon::green
important <- crayon::blue 
code <- crayon::cyan

# SET PLOTS COLORS

# function to replicate defaults colors of ggplot
discrete_palette <- function(n) {
  hues = seq(15, 375, length = n + 1)
  return(hcl(h = hues, l = 65, c = 100)[1:n])
}
# taken from wes_palette::Zissou1
diverging_palette <- colorRampPalette(c("#3B9AB2" ,"#78B7C5" ,"#EBCC2A" ,"#E1AF00" ,"#F21A00"))
# creating convergent to 0 palette
cool <- rainbow(50, start = rgb2hsv(col2rgb("cyan"))[1], end = rgb2hsv(col2rgb("blue"))[1])
warm <- rainbow(50, start = rgb2hsv(col2rgb("red"))[1], end = rgb2hsv(col2rgb("yellow"))[1])
cols <- c(rev(cool), rev(warm))
convergent_palette <- colorRampPalette(cols)
# taken from adegenet
viridis_palette <- colorRampPalette(c("#440154FF", "#482173FF", "#433E85FF", "#38598CFF",
                                      "#2D708EFF", "#25858EFF", "#1E9B8AFF", "#2BB07FFF",
                                      "#51C56AFF", "#85D54AFF", "#C2DF23FF", "#FDE725FF"))
two_colors <- c("#3B9AB2" ,"#78B7C5" )

# SET THEME FOR PLOTS

#' dartR theme
#'
#' This is the theme used as default for dartR plots.
#' This function controls all non-data display elements in the plots. 
#'
#' @param base_size base font size, given in pts.
#' @param base_family base font family
#' @param base_line_size base size for line elements
#' @param base_rect_size base size for rect elements
#' @examples
#' 
#' ggplot(data.frame(dummy=rnorm(1000)),aes(dummy)) +
#'  geom_histogram() +
#'  theme_dartR()
#'

# The half-line (base-fontsize / 2) sets up the basic vertical
# rhythm of the theme. Most margins will be set to this value.
# However, when we work with relative sizes, we may want to multiply
# `half_line` with the appropriate relative size. This applies in
# particular for axis tick sizes. And also, for axis ticks and
# axis titles, `half_size` is too large a distance, and we use `half_size/2`
# instead.
theme_dartR <- function(base_size = 11, base_family = "",
                        base_line_size = base_size / 22,
                        base_rect_size = base_size / 22) {
  half_line <- base_size / 2
  
<<<<<<< HEAD
  packageStartupMessage(note("**** Welcome to dartR ****\n"))
=======
  # Throughout the theme, we use three font sizes, `base_size` (`rel(1)`)
  # for normal, `rel(0.8)` for small, and `rel(1.2)` for large.
  
  # Elements in this first block aren't used directly, but are inherited by others
  t <- theme(
    line =               element_line(
      colour = "black", size = base_line_size,
      linetype = 1, lineend = "butt"
    ),
    rect =               element_rect(
      fill = "white", colour = "black",
      size = base_rect_size, linetype = 1
    ),
    text = element_text(family = base_family, face = "plain",colour = "black", size = base_size,lineheight = 0.9, hjust = 0.5, vjust = 0.5, angle = 0, margin = margin(), debug = FALSE),
    axis.line =          element_blank(),axis.line.x=NULL,axis.line.y = NULL,
    axis.text =          element_text(size = rel(1), colour = "black"),
    axis.text.x =        element_text(margin = margin(t = 0.8 * half_line / 2), vjust = 1),
    axis.text.x.top =    element_text(margin = margin(b = 0.8 * half_line / 2), vjust = 0),
    axis.text.y =        element_text(margin = margin(r = 0.8 * half_line / 2), hjust = 1),
    axis.text.y.right =  element_text(margin = margin(l = 0.8 * half_line / 2), hjust = 0),
    axis.ticks =         element_line(colour = "gray80"),
    axis.ticks.length =  unit(half_line / 2, "pt"),
    axis.ticks.length.x = NULL,
    axis.ticks.length.x.top = NULL,
    axis.ticks.length.x.bottom = NULL,
    axis.ticks.length.y = NULL,
    axis.ticks.length.y.left = NULL,
    axis.ticks.length.y.right = NULL,
    axis.title.x = element_text(margin = margin(t = half_line / 2),vjust = 1,face="bold"),
    axis.title.x.top = element_text(margin = margin(b = half_line / 2),vjust = 0),
    axis.title.y = element_text(angle = 90,margin = margin(r = half_line / 2),vjust = 1,face="bold"),
    axis.title.y.right = element_text(angle = -90,margin = margin(l = half_line / 2),vjust = 0),
    legend.background =  element_rect(colour = NA),
    legend.spacing =     unit(2 * half_line, "pt"),
    legend.spacing.x =    NULL,
    legend.spacing.y =    NULL,
    legend.margin =      margin(half_line, half_line, half_line, half_line),
    legend.key =         element_rect(fill = "black", colour = NA),
    legend.key.size =    unit(1.2, "lines"),
    legend.key.height =  NULL,
    legend.key.width =   NULL,
    legend.text =        element_text(size = rel(0.8)),
    legend.text.align =  NULL,
    legend.title =       element_text(hjust = 0),
    legend.title.align = NULL,
    legend.position =    "right",
    legend.direction =   NULL,
    legend.justification = "center",
    legend.box =         NULL,
    legend.box.margin =  margin(0, 0, 0, 0, "cm"),
    legend.box.background = element_blank(),
    legend.box.spacing = unit(2 * half_line, "pt"),
    panel.background =   element_rect(fill = "white", colour = NA),
    panel.border =       element_blank(),
    panel.grid =         element_line(colour = "gray80"),
    panel.grid.minor =   element_line(size = rel(0.5)),
    panel.spacing =      unit(half_line, "pt"),
    panel.spacing.x =    NULL,
    panel.spacing.y =    NULL,
    panel.ontop    =     FALSE,
    strip.background =   element_rect(fill = "white", colour = "black"),
    strip.text =         element_text(
      colour = "black",
      size = rel(1),
      face = "bold",
      margin = margin(0.8 * half_line, 0.8 * half_line, 0.8 * half_line, 0.8 * half_line)
    ),
    strip.text.x =      element_text(size = 14, face = "bold"),
    strip.text.y =       element_text(angle = -90),
    strip.text.y.left =  element_text(angle = 90),
    strip.placement =    "inside",
    strip.placement.x =  NULL,
    strip.placement.y =  NULL,
    strip.switch.pad.grid = unit(half_line / 2, "pt"),
    strip.switch.pad.wrap = unit(half_line / 2, "pt"),
    plot.background =    element_rect(colour = "white"),
    plot.title =         element_text( 
      face="bold",
      size = rel(1.2),
      hjust = 0.5, vjust = 1,
      margin = margin(b = half_line)
    ),
    plot.title.position = "panel",
    plot.subtitle =      element_text( 
      hjust = 0, vjust = 1,
      margin = margin(b = half_line)
    ),
    plot.caption =       element_text(
      size = rel(0.8),
      hjust = 1, vjust = 1,
      margin = margin(t = half_line)
    ),
    plot.caption.position = "panel",
    plot.tag =           element_text(
      size = rel(1.2),
      hjust = 0.5, vjust = 0.5
    ),
    plot.tag.position =  'topleft',
    plot.margin =        margin(half_line, half_line, half_line, half_line),
    complete = TRUE
  )
}

# WELCOME MESSAGE
.onAttach <- function(...) {
  packageStartupMessage(important("**** Welcome to dartR ****\n"))
>>>>>>> 297c647e
  packageStartupMessage(report("Be aware that owing to CRAN requirements and compatibility reasons not all functions of the packages may run yet, as some dependencies could be missing. Hence for a most enjoyable experience we recommend to run the function "))
  packageStartupMessage(code("gl.install.vanilla.dartR()"))                 
  
  packageStartupMessage(report("This installs all missing and required packages for your version of dartR. \nFor citation information please use:"))
  packageStartupMessage(code("citation('dartR')"))
<<<<<<< HEAD
  packageStartupMessage(note("\n**** Have fun using dartR! ****"))
}
=======
  packageStartupMessage(important("\n**** Have fun using dartR! ****"))
}
>>>>>>> 297c647e
<|MERGE_RESOLUTION|>--- conflicted
+++ resolved
@@ -76,9 +76,6 @@
                         base_rect_size = base_size / 22) {
   half_line <- base_size / 2
   
-<<<<<<< HEAD
-  packageStartupMessage(note("**** Welcome to dartR ****\n"))
-=======
   # Throughout the theme, we use three font sizes, `base_size` (`rel(1)`)
   # for normal, `rel(0.8)` for small, and `rel(1.2)` for large.
   
@@ -185,16 +182,11 @@
 # WELCOME MESSAGE
 .onAttach <- function(...) {
   packageStartupMessage(important("**** Welcome to dartR ****\n"))
->>>>>>> 297c647e
   packageStartupMessage(report("Be aware that owing to CRAN requirements and compatibility reasons not all functions of the packages may run yet, as some dependencies could be missing. Hence for a most enjoyable experience we recommend to run the function "))
   packageStartupMessage(code("gl.install.vanilla.dartR()"))                 
   
   packageStartupMessage(report("This installs all missing and required packages for your version of dartR. \nFor citation information please use:"))
   packageStartupMessage(code("citation('dartR')"))
-<<<<<<< HEAD
-  packageStartupMessage(note("\n**** Have fun using dartR! ****"))
-}
-=======
+
   packageStartupMessage(important("\n**** Have fun using dartR! ****"))
 }
->>>>>>> 297c647e
