#' Startup function
#'
#' setting up all starting values

report <- crayon::green
note <- crayon::cyan
code <- crayon::blue

verbose <- 3


.onAttach <- function(...) {
    packageStartupMessage(important("**** Welcome to dartR ****\n"))
    packageStartupMessage(report("Be aware that owing to CRAN requirements and compatibility reasons not all functions of the packages may run yet, as some dependencies could be missing. Hence for a most enjoyable experience we recommend to run the function "))
    packageStartupMessage(code("gl.install.vanilla.dartR()"))

<<<<<<< HEAD
    packageStartupMessage(report("This installs all missing and required packages for your version of dartR. \nFor citation information please use:"))
    packageStartupMessage(code("citation('dartR')"))
    packageStartupMessage(important("\n**** Have fun using dartR! ****"))
}
=======
  
  
  packageStartupMessage(note("**** Welcome to dartR ****\n"))
  packageStartupMessage(report("Be aware that owing to CRAN requirements and compatibility reasons not all functions of the packages may run yet, as some dependencies could be missing. Hence for a most enjoyable experience we recommend to run the function "))
  packageStartupMessage(code("gl.install.vanilla.dartR()"))                 
                 
  packageStartupMessage(report("This installs all missing and required packages for your version of dartR. \nFor citation information please use:"))
  packageStartupMessage(code("citation('dartR')"))
  packageStartupMessage(note("\n**** Have fun using dartR! ****"))
}

>>>>>>> 092136d1
<|MERGE_RESOLUTION|>--- conflicted
+++ resolved
@@ -10,18 +10,6 @@
 
 
 .onAttach <- function(...) {
-    packageStartupMessage(important("**** Welcome to dartR ****\n"))
-    packageStartupMessage(report("Be aware that owing to CRAN requirements and compatibility reasons not all functions of the packages may run yet, as some dependencies could be missing. Hence for a most enjoyable experience we recommend to run the function "))
-    packageStartupMessage(code("gl.install.vanilla.dartR()"))
-
-<<<<<<< HEAD
-    packageStartupMessage(report("This installs all missing and required packages for your version of dartR. \nFor citation information please use:"))
-    packageStartupMessage(code("citation('dartR')"))
-    packageStartupMessage(important("\n**** Have fun using dartR! ****"))
-}
-=======
-  
-  
   packageStartupMessage(note("**** Welcome to dartR ****\n"))
   packageStartupMessage(report("Be aware that owing to CRAN requirements and compatibility reasons not all functions of the packages may run yet, as some dependencies could be missing. Hence for a most enjoyable experience we recommend to run the function "))
   packageStartupMessage(code("gl.install.vanilla.dartR()"))                 
@@ -30,5 +18,3 @@
   packageStartupMessage(code("citation('dartR')"))
   packageStartupMessage(note("\n**** Have fun using dartR! ****"))
 }
-
->>>>>>> 092136d1
