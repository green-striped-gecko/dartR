#' Setting up the package
#'
#' Setting theme, colors and verbosity
#' @importFrom graphics axis barplot box image lines text
#' @importFrom grDevices hcl
#' @importFrom methods new
#' @importFrom stats dist nobs optimize pchisq variable.names optim quantile pgamma
#' @import ggplot2

zzz <- NULL  #to create a useful named help page

# SET VERSION
build <- "Jacob"

# SET VERBOSITY

# dartR functions have a verbosity parameter that sets the level of reporting
# during the execution of the function. The verbosity level, set by parameter
# 'verbose' can be one of verbose 0, silent or fatal errors; 1, begin and end;
# 2, progress log; 3, progress and results summary; 5, full report.

# SET MESSAGES COLORS

# - For fatal errors use “error” which will print the message in red. Example
# usage: stop(error(“Fatal error”)) - For warning messages use “warn” which will
# print the message in yellow. Example usage: cat(warn(“message”)) - For
# reporting messages use “report” which will print the message in green. Example
# usage: cat(report(“message”)) - For important messages use “important” which
# will print the message in blue. Example usage: cat(important(“message”)) - For
# other messages as code use “code” which will print the message in cyan.
# Example usage: cat(code(“message”))
error <- crayon::red
warn <- crayon::yellow
report <- crayon::green
important <- crayon::blue
code <- crayon::cyan

# SET PLOTS COLORS

# function to replicate defaults colors of ggplot
discrete_palette <- function(n) {
    hues = seq(15, 375, length = n + 1)
    return(hcl(h = hues, l = 65, c = 100)[1:n])
}

# taken from wes_palette::Zissou1
diverging_palette <-
    colorRampPalette(c("#3B9AB2", "#78B7C5", "#EBCC2A", "#E1AF00", "#F21A00"))
# creating convergent to 0 palette
cool <-
    rainbow(50, start = rgb2hsv(col2rgb("cyan"))[1], end = rgb2hsv(col2rgb("blue"))[1])
warm <-
    rainbow(50, start = rgb2hsv(col2rgb("red"))[1], end = rgb2hsv(col2rgb("yellow"))[1])
cols <- c(rev(cool), rev(warm))
convergent_palette <- colorRampPalette(cols)
# taken from adegenet
viridis_palette <-
    colorRampPalette(
        c(
            "#440154FF",
            "#482173FF",
            "#433E85FF",
            "#38598CFF",
            "#2D708EFF",
            "#25858EFF",
            "#1E9B8AFF",
            "#2BB07FFF",
            "#51C56AFF",
            "#85D54AFF",
            "#C2DF23FF",
            "#FDE725FF"
        )
    )
two_colors <- c("#3B9AB2", "#78B7C5")
two_colors_contrast <- c("deeppink", "chartreuse3")
three_colors <- c("#3B9AB2", "deeppink", "lemonchiffon")
# four_colors <- c( '#DED1AD' ,'#5401E0', '#16E03D' ,'deeppink')
four_colors <-
    c("lemonchiffon", "deeppink", "dodgerblue", "chartreuse3")

# SET THEME FOR PLOTS
#' dartR theme
#'
#' This is the theme used as default for dartR plots.
#' This function controls all non-data display elements in the plots.
#'
#' @param base_size base font size, given in pts.
#' @param base_family base font family
#' @param base_line_size base size for line elements
#' @param base_rect_size base size for rect elements
#' @examples
#' #ggplot(data.frame(dummy=rnorm(1000)),aes(dummy)) +
#' #geom_histogram(binwidth=0.1) + theme_dartR()
#'

# The half-line (base-fontsize / 2) sets up the basic vertical rhythm of the
# theme. Most margins will be set to this value.  However, when we work with
# relative sizes, we may want to multiply `half_line` with the appropriate
# relative size. This applies in particular for axis tick sizes. And also, for
# axis ticks and axis titles, `half_size` is too large a distance, and we use
# `half_size/2` instead.
theme_dartR <- function(base_size = 11,
                        base_family = "",
                        base_line_size = base_size / 22,
                        base_rect_size = base_size / 22) {
<<<<<<< HEAD
  half_line <- base_size / 2
  
  # Throughout the theme, we use three font sizes, `base_size` (`rel(1)`)
  # for normal, `rel(0.8)` for small, and `rel(1.2)` for large.
  
  # Elements in this first block aren't used directly, but are inherited by others
  t <- theme(
    line =               element_line(
      color = "black", size = base_line_size,
      linetype = 1, lineend = "butt"
    ),
    rect =               element_rect(
      fill = "white", color = "black",
      size = base_rect_size, linetype = 1
    ),
    text = element_text(family = base_family, face = "plain",color = "black", size = base_size,lineheight = 0.9, hjust = 0.5, vjust = 0.5, angle = 0, margin = margin(), debug = FALSE),
    axis.line =          element_blank(),axis.line.x=NULL,axis.line.y = NULL,
    axis.text =          element_text(size = rel(1), color = "black"),
    axis.text.x =        element_text(margin = margin(t = 0.8 * half_line / 2), vjust = 1),
    axis.text.x.top =    element_text(margin = margin(b = 0.8 * half_line / 2), vjust = 0),
    axis.text.y =        element_text(margin = margin(r = 0.8 * half_line / 2), hjust = 1),
    axis.text.y.right =  element_text(margin = margin(l = 0.8 * half_line / 2), hjust = 0),
    axis.ticks =         element_line(color = "gray80"),
    axis.ticks.length =  unit(half_line / 2, "pt"),
    axis.ticks.length.x = NULL,
    axis.ticks.length.x.top = NULL,
    axis.ticks.length.x.bottom = NULL,
    axis.ticks.length.y = NULL,
    axis.ticks.length.y.left = NULL,
    axis.ticks.length.y.right = NULL,
    axis.title.x = element_text(margin = margin(t = half_line / 2),vjust = 1,face="bold"),
    axis.title.x.top = element_text(margin = margin(b = half_line / 2),vjust = 0),
    axis.title.y = element_text(angle = 90,margin = margin(r = half_line / 2),vjust = 1,face="bold"),
    axis.title.y.right = element_text(angle = -90,margin = margin(l = half_line / 2),vjust = 0),
    legend.background =  element_rect(color = "transparent"),
    legend.spacing =     unit(2 * half_line, "pt"),
    legend.spacing.x =    NULL,
    legend.spacing.y =    NULL,
    legend.margin =      margin(half_line, half_line, half_line, half_line),
    legend.key =         element_rect(fill = "white", color = NA),
    legend.key.size =    unit(1.2, "lines"),
    legend.key.height =  NULL,
    legend.key.width =   NULL,
    legend.text =        element_text(size = rel(1.2),face="bold"),
    legend.text.align =  NULL,
    legend.title =       element_text(size = rel(1),face="bold",hjust = 0),
    legend.title.align = NULL,
    legend.position =    "right",
    legend.direction =   NULL,
    legend.justification = "center",
    legend.box =         NULL,
    legend.box.margin =  margin(0, 0, 0, 0, "cm"),
    legend.box.background = element_blank(),
    legend.box.spacing = unit(2 * half_line, "pt"),
    panel.background =   element_rect(fill = "white", color = NA),
    panel.border =       element_blank(),
    panel.grid =         element_line(color = "gray80"),
    panel.grid.minor =   element_line(size = rel(0.5)),
    panel.spacing =      unit(half_line, "pt"),
    panel.spacing.x =    NULL,
    panel.spacing.y =    NULL,
    panel.ontop    =     FALSE,
    strip.background =   element_rect(fill = "white", color = "black"),
    strip.text =         element_text(
      color = "black",
      size = rel(1),
      face = "bold",
      margin = margin(0.8 * half_line, 0.8 * half_line, 0.8 * half_line, 0.8 * half_line)
    ),
    strip.text.x =      element_text(size = 14, face = "bold"),
    strip.text.y =       element_text(angle = -90),
    strip.text.y.left =  element_text(angle = 90),
    strip.placement =    "inside",
    strip.placement.x =  NULL,
    strip.placement.y =  NULL,
    strip.switch.pad.grid = unit(half_line / 2, "pt"),
    strip.switch.pad.wrap = unit(half_line / 2, "pt"),
    plot.background =    element_rect(color = "white"),
    plot.title =         element_text( 
      face="bold",
      size = rel(1.2),
      hjust = 0.5, vjust = 1,
      margin = margin(b = half_line)
    ),
    plot.title.position = "panel",
    plot.subtitle =      element_text( 
      hjust = 0.5, vjust = 1,
      margin = margin(b = half_line)
    ),
    plot.caption =       element_text(
      size = rel(0.8),
      hjust = 1, vjust = 1,
      margin = margin(t = half_line)
    ),
    plot.caption.position = "panel",
    plot.tag =           element_text(
      size = rel(1.2),
      hjust = 0.5, vjust = 0.5
    ),
    plot.tag.position =  'topleft',
    plot.margin =        margin(half_line, half_line, half_line, half_line),
    complete = TRUE
  )
=======
    half_line <- base_size / 2
    
    # Throughout the theme, we use three font sizes, `base_size` (`rel(1)`)
    #for
    # normal, `rel(0.8)` for small, and `rel(1.2)` for large.
    
    # Elements in this first block aren't used directly, but are inherited by
    # others
    t <-
        theme(
            line = element_line(
                color = "black",
                size = base_line_size,
                linetype = 1,
                lineend = "butt"
            ),
            rect = element_rect(
                fill = "white",
                color = "black",
                size = base_rect_size,
                linetype = 1
            ),
            text = element_text(
                family = base_family,
                face = "plain",
                color = "black",
                size = base_size,
                lineheight = 0.9,
                hjust = 0.5,
                vjust = 0.5,
                angle = 0,
                margin = margin(),
                debug = FALSE
            ),
            axis.line = element_blank(),
            axis.line.x = NULL,
            axis.line.y = NULL,
            axis.text = element_text(size = rel(1), color = "black"),
            axis.text.x = element_text(margin = margin(t = 0.8 * half_line / 2),
                                       vjust = 1),
            axis.text.x.top = element_text(margin = margin(b = 0.8 * half_line / 2), vjust = 0),
            axis.text.y = element_text(margin = margin(r = 0.8 *
                                                           half_line / 2), hjust = 1),
            axis.text.y.right = element_text(margin = margin(l = 0.8 * half_line /
                                                                 2), hjust = 0),
            axis.ticks = element_line(color = "gray80"),
            axis.ticks.length = unit(half_line / 2, "pt"),
            axis.ticks.length.x = NULL,
            axis.ticks.length.x.top = NULL,
            axis.ticks.length.x.bottom = NULL,
            axis.ticks.length.y = NULL,
            axis.ticks.length.y.left = NULL,
            axis.ticks.length.y.right = NULL,
            axis.title.x = element_text(
                margin = margin(t = half_line / 2),
                vjust = 1,
                face = "bold"
            ),
            axis.title.x.top = element_text(margin = margin(b = half_line / 2), vjust = 0),
            axis.title.y = element_text(
                angle = 90,
                margin = margin(r = half_line / 2),
                vjust = 1,
                face = "bold"
            ),
            axis.title.y.right = element_text(
                angle = -90,
                margin = margin(l = half_line / 2),
                vjust = 0
            ),
            legend.background = element_rect(color = "transparent"),
            legend.spacing = unit(2 * half_line, "pt"),
            legend.spacing.x = NULL,
            legend.spacing.y = NULL,
            legend.margin = margin(half_line, half_line, half_line, half_line),
            legend.key = element_rect(fill = "white",
                                      color = NA),
            legend.key.size = unit(1.2, "lines"),
            legend.key.height = NULL,
            legend.key.width = NULL,
            legend.text = element_text(size = rel(1.2),
                                       face = "bold"),
            legend.text.align = NULL,
            legend.title = element_text(
                size = rel(1),
                face = "bold",
                hjust = 0
            ),
            legend.title.align = NULL,
            legend.position = "right",
            legend.direction = NULL,
            legend.justification = "center",
            legend.box = NULL,
            legend.box.margin = margin(0,
                                       0, 0, 0, "cm"),
            legend.box.background = element_blank(),
            legend.box.spacing = unit(2 * half_line, "pt"),
            panel.background = element_rect(fill = "white",
                                            color = NA),
            panel.border = element_blank(),
            panel.grid = element_line(color = "gray80"),
            panel.grid.minor = element_line(size = rel(0.5)),
            panel.spacing = unit(half_line, "pt"),
            panel.spacing.x = NULL,
            panel.spacing.y = NULL,
            panel.ontop = FALSE,
            strip.background = element_rect(fill = "white",
                                            color = "black"),
            strip.text = element_text(
                color = "black",
                size = rel(1),
                face = "bold",
                margin = margin(
                    0.8 * half_line,
                    0.8 *
                        half_line,
                    0.8 * half_line,
                    0.8 * half_line
                )
            ),
            strip.text.x = element_text(size = 14, face = "bold"),
            strip.text.y = element_text(angle = -90),
            strip.text.y.left = element_text(angle = 90),
            strip.placement = "inside",
            strip.placement.x = NULL,
            strip.placement.y = NULL,
            strip.switch.pad.grid = unit(half_line / 2,
                                         "pt"),
            strip.switch.pad.wrap = unit(half_line / 2, "pt"),
            plot.background = element_rect(color = "white"),
            plot.title = element_text(
                face = "bold",
                size = rel(1.2),
                hjust = 0.5,
                vjust = 1,
                margin = margin(b = half_line)
            ),
            plot.title.position = "panel",
            plot.subtitle = element_text(
                hjust = 0.5,
                vjust = 1,
                margin = margin(b = half_line)
            ),
            plot.caption = element_text(
                size = rel(0.8),
                hjust = 1,
                vjust = 1,
                margin = margin(t = half_line)
            ),
            plot.caption.position = "panel",
            plot.tag = element_text(
                size = rel(1.2),
                hjust = 0.5,
                vjust = 0.5
            ),
            plot.tag.position = "topleft",
            plot.margin = margin(half_line, half_line, half_line, half_line),
            complete = TRUE
        )
>>>>>>> 18f41bb4
}

## plot method
setMethod("plot", signature(x = "genlight"), function(x,
                                                      group_pop = FALSE,
                                                      ind_labels = indNames(x),
                                                      ind_labels_size = 10,
                                                      plot_colors = four_colors,
                                                      posi = "bottom",
                                                      save2tmp = FALSE,
                                                      verbose = NULL) {
    gl.smearplot(
        x,
        group_pop = group_pop,
        ind_labels = ind_labels,
        ind_labels_size = ind_labels_size,
        plot_colors = plot_colors,
        posi = posi,
        save2tmp = save2tmp,
        verbose = verbose
    )
})

# WELCOME MESSAGE
.onAttach <- function(...) {
    packageStartupMessage(important(
        paste(
            "**** Welcome to dartR [Version",
            packageVersion("dartR"),
            "] ****\n"
        )
    ))
    packageStartupMessage(
        report(
            "Be aware that owing to CRAN requirements and compatibility reasons not all functions of the package may run after the basic installation, as some packages could still be missing. Hence for a most enjoyable experience we recommend to run the function "
        )
    )
    packageStartupMessage(code("gl.install.vanilla.dartR()"))
    
    packageStartupMessage(
        report(
            "This installs all missing and required packages for your version of dartR. \nFor citation information please use:"
        )
    )
    packageStartupMessage(code("citation('dartR')"))
    
    options(dartR_verbose = 2)
    packageStartupMessage(report("Global verbosity is set to: 2\n"))
    
    packageStartupMessage(important("\n**** Have fun using dartR! ****"))
}<|MERGE_RESOLUTION|>--- conflicted
+++ resolved
@@ -103,111 +103,6 @@
                         base_family = "",
                         base_line_size = base_size / 22,
                         base_rect_size = base_size / 22) {
-<<<<<<< HEAD
-  half_line <- base_size / 2
-  
-  # Throughout the theme, we use three font sizes, `base_size` (`rel(1)`)
-  # for normal, `rel(0.8)` for small, and `rel(1.2)` for large.
-  
-  # Elements in this first block aren't used directly, but are inherited by others
-  t <- theme(
-    line =               element_line(
-      color = "black", size = base_line_size,
-      linetype = 1, lineend = "butt"
-    ),
-    rect =               element_rect(
-      fill = "white", color = "black",
-      size = base_rect_size, linetype = 1
-    ),
-    text = element_text(family = base_family, face = "plain",color = "black", size = base_size,lineheight = 0.9, hjust = 0.5, vjust = 0.5, angle = 0, margin = margin(), debug = FALSE),
-    axis.line =          element_blank(),axis.line.x=NULL,axis.line.y = NULL,
-    axis.text =          element_text(size = rel(1), color = "black"),
-    axis.text.x =        element_text(margin = margin(t = 0.8 * half_line / 2), vjust = 1),
-    axis.text.x.top =    element_text(margin = margin(b = 0.8 * half_line / 2), vjust = 0),
-    axis.text.y =        element_text(margin = margin(r = 0.8 * half_line / 2), hjust = 1),
-    axis.text.y.right =  element_text(margin = margin(l = 0.8 * half_line / 2), hjust = 0),
-    axis.ticks =         element_line(color = "gray80"),
-    axis.ticks.length =  unit(half_line / 2, "pt"),
-    axis.ticks.length.x = NULL,
-    axis.ticks.length.x.top = NULL,
-    axis.ticks.length.x.bottom = NULL,
-    axis.ticks.length.y = NULL,
-    axis.ticks.length.y.left = NULL,
-    axis.ticks.length.y.right = NULL,
-    axis.title.x = element_text(margin = margin(t = half_line / 2),vjust = 1,face="bold"),
-    axis.title.x.top = element_text(margin = margin(b = half_line / 2),vjust = 0),
-    axis.title.y = element_text(angle = 90,margin = margin(r = half_line / 2),vjust = 1,face="bold"),
-    axis.title.y.right = element_text(angle = -90,margin = margin(l = half_line / 2),vjust = 0),
-    legend.background =  element_rect(color = "transparent"),
-    legend.spacing =     unit(2 * half_line, "pt"),
-    legend.spacing.x =    NULL,
-    legend.spacing.y =    NULL,
-    legend.margin =      margin(half_line, half_line, half_line, half_line),
-    legend.key =         element_rect(fill = "white", color = NA),
-    legend.key.size =    unit(1.2, "lines"),
-    legend.key.height =  NULL,
-    legend.key.width =   NULL,
-    legend.text =        element_text(size = rel(1.2),face="bold"),
-    legend.text.align =  NULL,
-    legend.title =       element_text(size = rel(1),face="bold",hjust = 0),
-    legend.title.align = NULL,
-    legend.position =    "right",
-    legend.direction =   NULL,
-    legend.justification = "center",
-    legend.box =         NULL,
-    legend.box.margin =  margin(0, 0, 0, 0, "cm"),
-    legend.box.background = element_blank(),
-    legend.box.spacing = unit(2 * half_line, "pt"),
-    panel.background =   element_rect(fill = "white", color = NA),
-    panel.border =       element_blank(),
-    panel.grid =         element_line(color = "gray80"),
-    panel.grid.minor =   element_line(size = rel(0.5)),
-    panel.spacing =      unit(half_line, "pt"),
-    panel.spacing.x =    NULL,
-    panel.spacing.y =    NULL,
-    panel.ontop    =     FALSE,
-    strip.background =   element_rect(fill = "white", color = "black"),
-    strip.text =         element_text(
-      color = "black",
-      size = rel(1),
-      face = "bold",
-      margin = margin(0.8 * half_line, 0.8 * half_line, 0.8 * half_line, 0.8 * half_line)
-    ),
-    strip.text.x =      element_text(size = 14, face = "bold"),
-    strip.text.y =       element_text(angle = -90),
-    strip.text.y.left =  element_text(angle = 90),
-    strip.placement =    "inside",
-    strip.placement.x =  NULL,
-    strip.placement.y =  NULL,
-    strip.switch.pad.grid = unit(half_line / 2, "pt"),
-    strip.switch.pad.wrap = unit(half_line / 2, "pt"),
-    plot.background =    element_rect(color = "white"),
-    plot.title =         element_text( 
-      face="bold",
-      size = rel(1.2),
-      hjust = 0.5, vjust = 1,
-      margin = margin(b = half_line)
-    ),
-    plot.title.position = "panel",
-    plot.subtitle =      element_text( 
-      hjust = 0.5, vjust = 1,
-      margin = margin(b = half_line)
-    ),
-    plot.caption =       element_text(
-      size = rel(0.8),
-      hjust = 1, vjust = 1,
-      margin = margin(t = half_line)
-    ),
-    plot.caption.position = "panel",
-    plot.tag =           element_text(
-      size = rel(1.2),
-      hjust = 0.5, vjust = 0.5
-    ),
-    plot.tag.position =  'topleft',
-    plot.margin =        margin(half_line, half_line, half_line, half_line),
-    complete = TRUE
-  )
-=======
     half_line <- base_size / 2
     
     # Throughout the theme, we use three font sizes, `base_size` (`rel(1)`)
@@ -367,7 +262,6 @@
             plot.margin = margin(half_line, half_line, half_line, half_line),
             complete = TRUE
         )
->>>>>>> 18f41bb4
 }
 
 ## plot method
