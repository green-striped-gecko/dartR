#' @name gl.report.bases
#'
#' @title Report summary of base pair frequencies
#'
#' @description 
#' This script calculates the frequencies of the four DNA nucleotide bases: adenine (A), cytosine (C), 
#'guanine (G) and thymine (T), and the frequency of transitions (Ts) and transversions (Tv) in a DArT genlight object.
#'
#' @param x Name of the genlight object containing the SNP or presence/absence (SilicoDArT) data [required]
#' @param plot If TRUE, histograms of base composition are produced [default TRUE]
#' @param plot_theme Theme for the plot. See Details for options [default theme_dartR()]
#' @param plot_colours List of two color names for the borders and fill of the
#'  plots [default two_colors].
#' @param verbose Verbosity: 0, silent or fatal errors; 1, begin and end; 2, progress log ; 3, progress and results summary; 5, full report [default 2, unless specified using gl.set.verbosity]
#'
#' @details The script checks first if trimmed sequences are included in the locus metadata (@@other$loc.metrics$TrimmedSequence), 
#'and if so, tallies up the numbers of A, T, G and C bases. Only the reference state at the SNP locus is counted. Counts of 
#'transitions (Ts) and transversions (Tv) assume that there is no directionality, that is C->T is the same as T->C, because
#'the reference state is arbitrary.
#'
#' For presence/absence data (SilicoDArT), it is not possible to count transversions or transitions or transversions/transitions ratio
#' because the SNP data is not available, only a single sequence tag.
#' 
#' Examples of other themes that can be used can be consulted in \itemize{
#'  \item \url{https://ggplot2.tidyverse.org/reference/ggtheme.html} and \item
#'  \url{https://yutannihilation.github.io/allYourFigureAreBelongToUs/ggthemes/}
#'  }
#'
#' @return A list containing:
#' \enumerate{
#'         \item $freq -- the table of base frequencies and transition/transversion ratios;
#'         \item $plotbases -- ggplot bargraph of base frequencies;
#'         \item $plottstv -- ggplot bargraph of transitions and transversions.
#'         }
#'         
#' @author Core dartR Team (Post to \url{https://groups.google.com/d/forum/dartr})
#'
#' @examples
#' # SNP data
#'   out <- gl.report.bases(testset.gl)
#'   out$freq
#'   out$plotbases
#'   out$plottvts
#' # Tag P/A data
#'   out <- gl.report.bases(testset.gs)
#'   out
#'   
#' @family reporting functions
#'
#' @import stringr
#' @import patchwork
#'
#' @export 
#'

gl.report.bases <- function(x, plot = TRUE, 
                            plot_theme = theme_dartR(), 
                            plot_colours = two_colors,
                            verbose = options()$dartR_verbose) {

    # TRAP COMMAND
  
    funname <- match.call()[[1]]

<<<<<<< HEAD
    # ERROR CHECKING

    datatype <- utils.check.gl(x)
    verbose <- gl.check.verbosity(verbose)
=======
    # GENERAL ERROR CHECKING, SETTING VERBOSITY AND DATATYPE 
    
    datatype <- NULL
    utils.check.gl(x,env=environment())
>>>>>>> f6abe06a

    # FUNCTION SPECIFIC ERROR CHECKING

    if (!any(names(x@other$loc.metrics) == "TrimmedSequence")) {
        stop(error("  Fatal Error: Dataset does not include variable TrimmedSequence!\n"))
    }

    # FLAG SCRIPT START

    if (verbose >= 1) {
      if (verbose == 5) {
        cat(report("\nStarting", funname, "[ Build =", 
                   build, "]\n\n"))
      } else {
        cat(report("\nStarting", funname, "\n\n"))
      }
    }

    # DO THE JOB 
    
    # Count up the number of bases, and the number of each of ATGC, and other
    if (verbose >= 2) {
        cat(report("  Counting the bases\n"))
    }
    
    A <- sum(stringr::str_count(x@other$loc.metrics$TrimmedSequence, "A"))
    G <- sum(stringr::str_count(x@other$loc.metrics$TrimmedSequence, "G"))
    C <- sum(stringr::str_count(x@other$loc.metrics$TrimmedSequence, "C"))
    T <- sum(stringr::str_count(x@other$loc.metrics$TrimmedSequence, "T"))
    total <- sum(stringr::str_length(x@other$loc.metrics$TrimmedSequence))
    total.ATGC <- sum(A, G, C, T)
    if (verbose >= 2) {
        if (total != total.ATGC) {
            cat(warn("  Warning: Codes other than A, T, G and C present\n"))
        }
    }
    other <- total - total.ATGC
    other <- other * 100/total
    A <- A * 100/total
    G <- G * 100/total
    T <- T * 100/total
    C <- C * 100/total

    # Calculate the fragment lengths
    mn <- mean(stringr::str_length(x@other$loc.metrics$TrimmedSequence))
    mx <- max(stringr::str_length(x@other$loc.metrics$TrimmedSequence))
    mi <- min(stringr::str_length(x@other$loc.metrics$TrimmedSequence))
    
    if (datatype == "SNP"){
      
        # Extract the SNPs
        matrix <- stringr::str_split_fixed(x@other$loc.metrics$SNP, ":", 2)
        state.change <- matrix[, 2]

        if (verbose >= 2) {
            cat(report("  Counting Transitions and Transversions\n"))
        }
        
        # Sum the transitions and transversions
        tv <- sum(str_count(state.change, "A>C")) + sum(stringr::str_count(state.change, "C>A")) + sum(stringr::str_count(state.change, 
            "G>T")) + sum(stringr::str_count(state.change, "T>G")) + sum(stringr::str_count(state.change, "A>T")) + sum(stringr::str_count(state.change, 
            "T>A")) + sum(stringr::str_count(state.change, "G>C")) + sum(stringr::str_count(state.change, "C>G"))

        ts <- sum(stringr::str_count(state.change, "A>G")) + sum(stringr::str_count(state.change, "G>A")) + sum(stringr::str_count(state.change, 
            "C>T")) + sum(stringr::str_count(state.change, "T>C"))

        if (verbose >= 2) {
            if (ts + tv != length(x@other$loc.metrics$TrimmedSequence)) {
                cat(warn("  Warning: Sum of transitions plus transversions does not equal number of loci.\n"))
            }
        }
        ts <- ts * 100/length(x@other$loc.metrics$TrimmedSequence)
        tv <- tv * 100/length(x@other$loc.metrics$TrimmedSequence)
        ratio <- ts/tv
    }

    # PRINTING OUTPUTS
    cat(paste("  Average trimmed sequence length:", round(mn, digits = 1), "(", mi, "to", mx, ")"), "\n")
    cat(paste("  Total number of trimmed sequences:", length(x@other$loc.metrics$TrimmedSequence)), "\n")
    cat("  Base frequencies (%)\n")
    cat(paste("    A:", round(A, 2)), "\n")
    cat(paste("    G:", round(G, 2)), "\n")
    cat(paste("    T:", round(T, 2)), "\n")
    cat(paste("    C:", round(C, 2)), "\n\n")
    
    if (datatype == "SilicoDArT") {
        if (verbose >= 2) {
            cat(important("  Tag P/A data (SilicoDArT), transition/transversions cannot be calculated\n"))
        }
        tv <- NA
        ts <- NA
    } else {
        cat(paste("  Transitions  :", round(ts, 2), "\n"))
        cat(paste("  Transversions:", round(tv, 2), "\n"))
        cat(paste("  tv/ts ratio:", round(ratio, 4), "\n\n"))
    }
    
    if (plot) {
        if (datatype == "SNP") {
            title <- paste0("SNP: Base Frequencies")
        } else {
            title <- paste0("Tag P/A: Base Frequencies")
        }
      
        bases <- c("A", "C", "T", "G")
        freq <- round(c(A, C, T, G), 1)
        df <- data.frame(bases = bases, freq = freq)
        
        p1 <- ggplot(data = df, aes(x = bases, y = freq)) + 
          geom_bar(stat = "identity",color = plot_colours[1], 
                   fill = plot_colours[2]) + 
          xlab("Bases") + 
          ylab("Percent Frequency") +
          ggtitle(title) +
          plot_theme

        if (datatype == "SNP") {
            bases <- c("Ts", "Tv")
            freq <- round(c(ts, tv), 1)
            df2 <- data.frame(bases = bases, freq = freq)
            
            p2 <- ggplot(data = df2, aes(x = bases, y = freq)) + 
              geom_bar(stat = "identity",color = plot_colours[1], 
                       fill = plot_colours[2]) + 
              xlab("Mutation Type") + 
              ylab("Percent Frequency") + 
              ggtitle(paste("SNP: Ts/Tv Rates [ratio =", round(ratio, 2), "]")) +
              plot_theme
            
            p3 <- (p1/p2) # Using package patchwork
            print(p3)
        } else {
            print(p1)
        }
    }

    # Create return list
    if (verbose >= 2) {
        cat(report("  Returning a list containing \n
         [[1]] $freq -- the table of base frequencies and transition/transversion ratios;\n
         [[2]] $plotbases -- ggplot bargraph of base frequencies;\n
         [[3]] $plottstv -- ggplot bargraph of transitions and transversions.\n"))
    }

    out <- c(round(A, 2), round(G, 2), round(T, 2), round(C, 2), round(tv, 2), round(ts, 2))
    names(out) <- c("A", "G", "T", "C", "tv", "ts")

    # FLAG SCRIPT END

    if (verbose >= 1) {
      cat(report("\n\nCompleted:", funname, "\n\n"))
    }
<<<<<<< HEAD
    if (datatype=="SNP") {
      invisible(list(freq = out, plotbases = p1, plottstv = p2))
    } else {
      invisible(list(freq = out, plotbases = p1))
    }
=======
    
    # RETURN
    
    if (datatype=="SNP"){
      invisible(list(freq = out, plotbases = p1, plottstv = p2))  
    }else{
      invisible(list(freq = out, plotbases = p1))
    } 

>>>>>>> f6abe06a
}
<|MERGE_RESOLUTION|>--- conflicted
+++ resolved
@@ -62,17 +62,10 @@
   
     funname <- match.call()[[1]]
 
-<<<<<<< HEAD
-    # ERROR CHECKING
-
-    datatype <- utils.check.gl(x)
-    verbose <- gl.check.verbosity(verbose)
-=======
     # GENERAL ERROR CHECKING, SETTING VERBOSITY AND DATATYPE 
     
     datatype <- NULL
     utils.check.gl(x,env=environment())
->>>>>>> f6abe06a
 
     # FUNCTION SPECIFIC ERROR CHECKING
 
@@ -225,13 +218,6 @@
     if (verbose >= 1) {
       cat(report("\n\nCompleted:", funname, "\n\n"))
     }
-<<<<<<< HEAD
-    if (datatype=="SNP") {
-      invisible(list(freq = out, plotbases = p1, plottstv = p2))
-    } else {
-      invisible(list(freq = out, plotbases = p1))
-    }
-=======
     
     # RETURN
     
@@ -241,5 +227,4 @@
       invisible(list(freq = out, plotbases = p1))
     } 
 
->>>>>>> f6abe06a
 }
