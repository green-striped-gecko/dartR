--- conflicted
+++ resolved
@@ -187,25 +187,6 @@
     print(p3)
     print(df)
     
-<<<<<<< HEAD
-    # SAVE INTERMEDIATES TO TEMPDIR   
-    if(save2tmp){
-    temp_plot <- tempfile(pattern =paste0("dartR_plot",paste0(names(match.call()),"_",as.character(match.call()),collapse = "_"),"_"))
-    temp_table <- tempfile(pattern = paste0("dartR_table",paste0(names(match.call()),"_",as.character(match.call()),collapse = "_"),"_"))
-    
-    # saving to tempdir
-    if(plot){
-    saveRDS(p3, file = temp_plot)
-    if(verbose>=2){
-      cat(report("  Saving the plot in ggplot format to the session tempfile\n"))
-    }
-    }
-    saveRDS(df, file = temp_table)
-    if(verbose>=2){
-      cat(report("  Saving the report to the session tempfile\n"))
-    }
-    }
-=======
     # SAVE INTERMEDIATES TO TEMPDIR             
     # creating temp file names
     temp_plot <- tempfile(pattern = "dartR_plot_")
@@ -225,8 +206,7 @@
     if(verbose>=2){
       cat(report("  NOTE: Retrieve output files from tempdir using gl.list.reports() and gl.print.reports()\n"))
     } 
->>>>>>> f1818bf6
-    
+
     # FLAG SCRIPT END
     if (verbose >= 1) {
       cat(report("Completed:", funname, "\n"))
