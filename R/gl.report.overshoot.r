--- conflicted
+++ resolved
@@ -77,17 +77,6 @@
       cat("\n")
     }
     
-<<<<<<< HEAD
-    # SAVE INTERMEDIATES TO TEMPDIR
-    # creating temp file names
-    if(save2tmp){
-      temp_table <- tempfile(pattern = paste0("dartR_table",paste0(names(match.call()),"_",as.character(match.call()),collapse = "_"),"_"))
-      saveRDS(data.frame(locNames=locNames(xx)), file = temp_table)
-      if(verbose>=2){
-        cat(report("  Saving the overshot loci to the current session tempfile\n"))
-      }
-    }
-=======
     df <- data.frame(locNames=locNames(xx))
     
     # SAVE INTERMEDIATES TO TEMPDIR             
@@ -105,9 +94,6 @@
     } 
     
     # FLAG SCRIPT END
->>>>>>> f1818bf6
-    
-    # FLAG SCRIPT END
     if (verbose >= 1) {
       cat(report("Completed:", funname, "\n\n"))
     }
