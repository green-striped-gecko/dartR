--- conflicted
+++ resolved
@@ -46,12 +46,7 @@
 #' gl.grm(bandicoot.gl[1:20,])  
 #'
 #' @seealso \code{\link{gl.grm.network}}
-<<<<<<< HEAD
-#' @family inbreeding, relatedness
-#' 
-=======
 #' @family inbreeding functions
->>>>>>> ac31e999
 #' @export
 
 ##@importFrom rrBLUP A.mat
