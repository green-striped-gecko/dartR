#' @name gl.grm
#' @title Calculates an identity by descent matrix
#' @description
#' This function calculates the mean probability of identity by descent (IBD)
#' across loci that would result from all the possible crosses of the
#' individuals analyzed. IBD is calculated by an additive relationship matrix
#' approach developed by Endelman and Jannink (2012) as implemented in the
#' function \link[rrBLUP]{A.mat} (package rrBLUP).
#'
#' @param x Name of the genlight object containing the SNP data [required].
#' @param plotheatmap A switch if a heatmap should be shown [default TRUE].
#' @param palette_discrete A discrete palette for the color of populations or a
#' list with as many colors as there are populations in the dataset
#'  [default discrete_palette].
#' @param palette_convergent A convergent palette for the IBD values
#'  [default convergent_palette].
#' @param legendx x coordinates for the legend[default 0].
#' @param legendy y coordinates for the legend[default 1].
#' @param verbose Verbosity: 0, silent or fatal errors; 1, begin and end; 2,
#'  progress log ; 3, progress and results summary; 5, full report
#'  [default 2 or as specified using gl.set.verbosity].
#' @param ... Parameters passed to function A.mat from package rrBLUP.
#'
#' @details
#' Two or more alleles are identical by descent (IBD) if they are identical
#' copies of the same ancestral allele in a base population. The additive
#' relationship matrix is a theoretical framework for estimating a relationship
#' matrix that is consistent with an approach to estimate the probability that
#' the alleles at a random locus are identical in state (IBS).
#'
#' This function also plots a heatmap, and a dendrogram, of IBD values where
#' each diagonal element has a mean that equals 1+f, where f is the inbreeding
#' coefficient (i.e. the probability that the two alleles at a randomly chosen
#' locus are IBD from the base population). As this probability lies between 0
#'  and 1, the diagonal elements range from 1 to 2. Because the inbreeding
#'  coefficients are expressed relative to the current population, the mean of
#'  the off-diagonal elements is -(1+f)/n, where n is the number of loci.
#'  Individual names are shown in the margins of the heatmap and colors
#'  represent different populations.
#'
#' @return An identity by descent matrix
#' @author Custodian: Arthur Georges -- Post to
#' \url{https://groups.google.com/d/forum/dartr}
#' @references \itemize{
#' \item Endelman, J. B. (2011). Ridge regression and other kernels for genomic
#'  selection with r package rrblup. The Plant Genome 4, 250.
#' \item Endelman, J. B. , Jannink, J.-L. (2012). Shrinkage estimation of the
#' realized relationship matrix. G3: Genes, Genomics, Genetics 2, 1405.
#' }
#' @examples
#' gl.grm(bandicoot.gl[1:20,])
#'
#' @seealso \code{\link{gl.grm.network}}
#' @family inbreeding functions
#' @export

gl.grm <- function(x,
                   plotheatmap = TRUE,
                   palette_discrete = discrete_palette,
                   palette_convergent = convergent_palette,
                   legendx = 0,
                   legendy = 1,
                   verbose = NULL,
                   ...) {
    # SET VERBOSITY
    verbose <- gl.check.verbosity(verbose)
    
    # FLAG SCRIPT START
    funname <- match.call()[[1]]
    utils.flag.start(func = funname,
                     build = "Jody",
                     verbosity = verbose)
    
    # CHECK DATATYPE
    datatype <- utils.check.datatype(x, verbose = verbose)
    
    # FUNCTION SPECIFIC ERROR CHECKING
    
    # check if package is installed
    pkg <- "rrBLUP"
    if (!(requireNamespace(pkg, quietly = TRUE))) {
        stop(error(
            "Package",
            pkg,
            " needed for this function to work. Please install it."
        ))
    }
    pkg <- "gplots"
    if (!(requireNamespace(pkg, quietly = TRUE))) {
        stop(error(
            "Package",
            pkg,
            " needed for this function to work. Please install it."
        ))
    }
    
    # Set a population if none is specified (such as if the genlight object has been generated manually)
    if (is.null(pop(x)) |
        is.na(length(pop(x))) | length(pop(x)) <= 0) {
        if (verbose >= 2) {
            cat(
                important(
                    "  Population assignments not detected, individuals assigned to a single population labelled 'pop1'\n"
                )
            )
        }
        pop(x) <- array("pop1", dim = nInd(x))
        pop(x) <- as.factor(pop(x))
    }
    
<<<<<<< HEAD
# DO THE JOB    
  
  # assigning colors to populations
  if(class(palette_discrete)=="function"){
    colors_pops <- palette_discrete(length(levels(pop(x))))
  }
  
  if(class(palette_discrete)!="function"){
    colors_pops <- palette_discrete
  }
  
  names(colors_pops) <- as.character(levels(x$pop))
    
# calculating the realized additive relationship matrix
  
 G <- rrBLUP::A.mat(as.matrix(x)-1, ...)
 
df_colors_temp_1 <- as.data.frame(cbind(indNames(x),as.character(pop(x)),1:nInd(x)))
colnames(df_colors_temp_1) <- c("ind","pop","order")
df_colors_temp_2 <- as.data.frame(cbind(names(colors_pops),colors_pops))
colnames(df_colors_temp_2) <- c("pop","color")
df_colors <- merge(df_colors_temp_1,df_colors_temp_2,by= "pop")
df_colors$order <- as.numeric(df_colors$order)
df_colors <- df_colors[order(df_colors$order),]

df_colors_2 <- df_colors[,c("pop","color")]
df_colors_2 <- unique(df_colors_2)

if(plotheatmap==T){
# plotting heatmap 
gplots::heatmap.2(G,
                  col = palette_convergent(255),
                  dendrogram = "column",
                  ColSideColors = df_colors$color,
                  RowSideColors = df_colors$color, 
                  trace = "none", 
                  density.info = "none",
                  scale = "none",
                  main = "Probability of identity by descent")
legend(0,0.8,legend=df_colors_2$pop,fill=df_colors_2$color,cex=0.75,title="Populations")
}
 
 # FLAG SCRIPT END
 
 if (verbose >= 1) {
   cat(report("Completed:", funname, "\n"))
 }
 
 # RETURN
 invisible(G)

=======
    # DO THE JOB
    
    # assigning colors to populations
    if (class(palette_discrete) == "function") {
        colors_pops <- palette_discrete(length(levels(pop(x))))
    }
    
    if (class(palette_discrete) != "function") {
        colors_pops <- palette_discrete
    }
    
    names(colors_pops) <- as.character(levels(x$pop))
    
    # calculating the realized additive relationship matrix
    
    G <- rrBLUP::A.mat(as.matrix(x) - 1, ...)
    
    df_colors_temp_1 <-
        as.data.frame(cbind(indNames(x), as.character(pop(x)), 1:nInd(x)))
    colnames(df_colors_temp_1) <- c("ind", "pop", "order")
    df_colors_temp_2 <-
        as.data.frame(cbind(names(colors_pops), colors_pops))
    colnames(df_colors_temp_2) <- c("pop", "color")
    df_colors <-
        merge(df_colors_temp_1, df_colors_temp_2, by = "pop")
    df_colors$order <- as.numeric(df_colors$order)
    df_colors <- df_colors[order(df_colors$order), ]
    df_colors_2 <- df_colors[, c("pop", "color")]
    df_colors_2 <- unique(df_colors_2)
    
    if (plotheatmap == T) {
        # plotting heatmap
        par(mar = c(1, 1, 1, 1))
        gplots::heatmap.2(
            G,
            col = palette_convergent(255),
            dendrogram = "column",
            ColSideColors = df_colors$color,
            RowSideColors = df_colors$color,
            trace = "none",
            density.info = "none",
            scale = "none",
            main = "Probability of identity by descent"
        )
        legend(
            legendx,
            legendy,
            legend = df_colors_2$pop,
            fill = df_colors_2$color,
            cex = 0.75,
            title = "Populations"
        )
    }
    
    # FLAG SCRIPT END
    
    if (verbose >= 1) {
        cat(report("Completed:", funname, "\n"))
    }
    
    # RETURN
    invisible(G)
    
>>>>>>> 18f41bb4
}<|MERGE_RESOLUTION|>--- conflicted
+++ resolved
@@ -108,59 +108,6 @@
         pop(x) <- as.factor(pop(x))
     }
     
-<<<<<<< HEAD
-# DO THE JOB    
-  
-  # assigning colors to populations
-  if(class(palette_discrete)=="function"){
-    colors_pops <- palette_discrete(length(levels(pop(x))))
-  }
-  
-  if(class(palette_discrete)!="function"){
-    colors_pops <- palette_discrete
-  }
-  
-  names(colors_pops) <- as.character(levels(x$pop))
-    
-# calculating the realized additive relationship matrix
-  
- G <- rrBLUP::A.mat(as.matrix(x)-1, ...)
- 
-df_colors_temp_1 <- as.data.frame(cbind(indNames(x),as.character(pop(x)),1:nInd(x)))
-colnames(df_colors_temp_1) <- c("ind","pop","order")
-df_colors_temp_2 <- as.data.frame(cbind(names(colors_pops),colors_pops))
-colnames(df_colors_temp_2) <- c("pop","color")
-df_colors <- merge(df_colors_temp_1,df_colors_temp_2,by= "pop")
-df_colors$order <- as.numeric(df_colors$order)
-df_colors <- df_colors[order(df_colors$order),]
-
-df_colors_2 <- df_colors[,c("pop","color")]
-df_colors_2 <- unique(df_colors_2)
-
-if(plotheatmap==T){
-# plotting heatmap 
-gplots::heatmap.2(G,
-                  col = palette_convergent(255),
-                  dendrogram = "column",
-                  ColSideColors = df_colors$color,
-                  RowSideColors = df_colors$color, 
-                  trace = "none", 
-                  density.info = "none",
-                  scale = "none",
-                  main = "Probability of identity by descent")
-legend(0,0.8,legend=df_colors_2$pop,fill=df_colors_2$color,cex=0.75,title="Populations")
-}
- 
- # FLAG SCRIPT END
- 
- if (verbose >= 1) {
-   cat(report("Completed:", funname, "\n"))
- }
- 
- # RETURN
- invisible(G)
-
-=======
     # DO THE JOB
     
     # assigning colors to populations
@@ -224,5 +171,4 @@
     # RETURN
     invisible(G)
     
->>>>>>> 18f41bb4
 }