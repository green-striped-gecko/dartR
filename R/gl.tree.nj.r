--- conflicted
+++ resolved
@@ -28,39 +28,6 @@
 #' # Tag P/A data
 #'   gl.tree.nj(testset.gs,type='fan')
 
-<<<<<<< HEAD
-gl.tree.nj <- function(x, 
-                       type="phylogram", 
-                       outgroup=NULL, 
-                       labelsize=0.7, 
-                       treefile=NULL, 
-                       verbose=NULL) {
-
-  # SET VERBOSITY
-  verbose <- gl.check.verbosity(verbose)
-  
-  # FLAG SCRIPT START
-  funname <- match.call()[[1]]
-  utils.flag.start(func=funname,build="Jackson", verbosity =verbose)
-  
-  # CHECK DATATYPE 
-  datatype <- utils.check.datatype(x,verbose=verbose)
-
-# DO THE JOB
-
-  # Convert gl object to a matrix of allele frequencies, locus by population
-    if (verbose >= 2) {
-      cat(report("  Converting to a matrix of frequencies, locus by populations\n"))
-      }
-    t=apply(as.matrix(x),2, tapply, pop(x), function(e) mean(e)/2)
-  # Compute Euclidean distance
-    if (verbose >= 2) {
-      cat(report("  Computing Euclidean distances\n"))
-      }
-    d <- round(as.matrix(dist(t)),4)
-    # row.names(d) <- c(paste(row.names(d),"          "))
-    #row.names(d) <- substr(row.names(d),1,10)
-=======
 gl.tree.nj <- function(x,
                        type = "phylogram",
                        outgroup = NULL,
@@ -80,7 +47,6 @@
     datatype <- utils.check.datatype(x, verbose = verbose)
     
     # DO THE JOB
->>>>>>> 18f41bb4
     
     # Convert gl object to a matrix of allele frequencies, locus by population
     if (verbose >= 2) {
@@ -100,18 +66,6 @@
     # Plot the distances as an nj tree
     tree <- ape::nj(d)
     if (!is.null(outgroup)) {
-<<<<<<< HEAD
-      # Function plot.phylo{ape} has the labels all of the same length
-      # outgroup <- stringr::str_pad(outgroup, nchar(tree$tip.label[1]), side = c("right"), pad = " ")
-      # # Truncate to 10 characters
-      # outgroup <- substr(outgroup,1,10)
-      # Root the tree
-      tree <- ape::root(tree, outgroup)
-      # Plot the tree
-      # Save the prior settings for mfrow, oma, mai and pty, and reassign
-      op <- par(mfrow = c(1, 1), oma=c(1,1,1,1), mai=c(0,0,0,0),pty="m")
-      ape::plot.phylo(tree, type=type, cex=labelsize)
-=======
         # Function plot.phylo{ape} has the labels all of the same length outgroup <- stringr::str_pad(outgroup, nchar(tree$tip.label[1]),
         # side = c('right'), pad = ' ') # Truncate to 10 characters outgroup <- substr(outgroup,1,10) Root the tree
         tree <- ape::root(tree, outgroup)
@@ -124,7 +78,6 @@
                 pty = "m"
             )
         ape::plot.phylo(tree, type = type, cex = labelsize)
->>>>>>> 18f41bb4
     } else {
         # Just plot the tree unrooted
         op <-
@@ -137,15 +90,6 @@
         ape::plot.phylo(tree, type = type, cex = labelsize)
     }
     
-<<<<<<< HEAD
-  # Output the tree file
-    if(!is.null(treefile)){
-      if(verbose>=2){
-        cat(report("  Writing the tree topology to",treefile,"\n"))
-        }
-      ape::write.tree(tree,file=treefile)
-    }  
-=======
     # Output the tree file
     if (!is.null(treefile)) {
         if (verbose >= 2) {
@@ -153,7 +97,6 @@
         }
         ape::write.tree(tree, file = treefile)
     }
->>>>>>> 18f41bb4
     
     # Reset the par options
     par(op)
@@ -161,11 +104,7 @@
     # FLAG SCRIPT END
     
     if (verbose > 0) {
-<<<<<<< HEAD
-      cat(report("Completed:",funname,"\n"))
-=======
         cat(report("Completed:", funname, "\n"))
->>>>>>> 18f41bb4
     }
     
     return(tree)
