--- conflicted
+++ resolved
@@ -119,33 +119,6 @@
     
     # FUNCTION SPECIFIC ERROR CHECKING
     
-<<<<<<< HEAD
-    # assigning colors to populations
-    if(class(palette_discrete)=="function"){
-      colors_pops <- palette_discrete(length(levels(pop(x))))
-    }
-    
-    if(class(palette_discrete)!="function"){
-      colors_pops <- palette_discrete
-      if(!any(grepl("#", colors_pops))){
-        colors_pops <- gplots::col2hex(colors_pops)
-      }
-    }
-    
-    colors_pops <- paste0('"',paste0(colors_pops, collapse='","'),'"')
-    
-    colorScal <- paste('d3.scaleOrdinal().range([',  colors_pops ,'])')
-    # color links
-    data_long$color <- gsub("src_","",data_long$source)
-    
-    p3 <- suppressMessages(networkD3::sankeyNetwork(Links = data_long, Nodes = nodes,
-                                         Source = "IDsource", Target = "IDtarget",
-                                         LinkGroup="color",
-                                         Value = "value", NodeID = "name",
-                                         sinksRight=FALSE,   units = "Private alleles",
-                                         colourScale=colorScal, 
-                                         nodeWidth=40, fontSize=14, nodePadding=10))
-=======
     # check if package is installed
     pkg <- "tibble"
     if (!(requireNamespace(pkg, quietly = TRUE))) {
@@ -316,7 +289,6 @@
     }
     
     # For method 'one2rest'
->>>>>>> 18f41bb4
     
     if (method == "one2rest") {
         pas <- as.data.frame(matrix(nrow = nPop(x), ncol = 11))
@@ -466,61 +438,6 @@
     
     df <- pall
     
-<<<<<<< HEAD
-    if(plot.out){
-      # assigning colors to populations
-      if(class(palette_discrete)=="function"){
-        colors_pops <- palette_discrete(length(levels(pop(x)))+1)
-      }
-      
-      if(class(palette_discrete)!="function"){
-        colors_pops <- palette_discrete
-      }
-      
-      data_long_1 <- as.data.frame(matrix(nrow=nPop(x),ncol = 6))
-      colnames(data_long_1) <- c("source","target","value","IDsource","IDtarget","color")
-      data_long_1$source <- paste0(pall$pop1," source")
-      data_long_1$target <- "Rest"
-      data_long_1$value <- pall$priv1
-      data_long_1$IDsource <- (1:nPop(x))-1
-      data_long_1$IDtarget <- (nPop(x)+1) -1
-      data_long_1$color <- popNames(x)
-      
-      data_long_2 <- as.data.frame(matrix(nrow=nPop(x),ncol = 6))
-      colnames(data_long_2) <- c("source","target","value","IDsource" ,"IDtarget","color")
-      data_long_2$source <- "Rest"
-      data_long_2$target <- paste0(pall$pop1," target")
-      data_long_2$value <- pall$priv2
-      data_long_2$IDsource <- (nPop(x)+1) - 1
-      data_long_2$IDtarget <- (nPop(x)+1):(nPop(x)*2)
-      data_long_2$color <- "Rest"
-      
-      data_long <- rbind(data_long_1,data_long_2)
-      
-      nodes <- as.data.frame(matrix(nrow = (nPop(x)*2)+1,ncol = 1))
-      colnames(nodes) <- c("name")
-      nodes$name <- c(data_long_1$source,"Rest",data_long_2$target)
-      
-      colors_pops <- paste0('"',paste0(colors_pops, collapse='","'),'"')
-      
-      colorScal <- paste('d3.scaleOrdinal().range([',  colors_pops ,'])')
-      # color links
-      data_long$color <- gsub("src_","",data_long$source)
-      
-      p3 <- suppressMessages(networkD3::sankeyNetwork(Links = data_long, Nodes = nodes,
-                                           Source = "IDsource", Target = "IDtarget",
-                                           LinkGroup="color",
-                                           Value = "value", NodeID = "name",
-                                           sinksRight=FALSE,  units = "Private alleles",
-                                           colourScale=colorScal, iterations = 0,
-                                           nodeWidth=40, fontSize=14, nodePadding=20))
-    }
-  }
-  
-  df <- pall
-
-=======
->>>>>>> 18f41bb4
     # PRINTING OUTPUTS
     if (plot.out) {
         if (map.interactive & method == "pairwise") {
