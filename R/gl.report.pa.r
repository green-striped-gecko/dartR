#' Report number of private alleles possessed by an individual of unknown provenance
#'
#' This script calculates the number of private alleles possessed by a focal individual of unknown
#' provenance when compared to a series of target populations.
#'
#' @param gl -- name of the input genlight object [required]
#' @param id -- identity label of the focal individual whose provenance is unknown [required]
#' @param nmin -- minimum sample size for a target population to be included in the analysis [default 10]
#' @param t -- populations to retain in the output genlight object; those for which the focal individual has less than or equal to t loci with private alleles [default 0]
#' @return A genlight object containing the focal individual (assigned to population "unknown") and 
#' populations for which the focal individual is not distinctive (number of loci with private alleles less than or equal to thresold t.
#' @export
#' @author Arthur Georges (glbugs@@aerg.canberra.edu.au)
#' @examples
#' # Test run with a focal individual from the Macleay River (EmmacMaclGeor)
#' x <- gl.report.pa(testset.gl, id="UC_00146", nmin=10, t=1)
#' 

gl.report.pa <- function (gl, id, nmin=10, t=0) {
x <- gl

  cat("IDENTIFYING LOCI WITH PRIVATE ALLELES\n\n")
<<<<<<< HEAD
# Set a recommended minimum population size
  hard.min <- 10
=======
  
# Set a recommended minimum population size
  hard.min <- 10

>>>>>>> fb38783d
# Assign the unknown individual to population 'unknown'
  v <- as.vector(pop(x))
  v[indNames(x)==id] <- "unknown"
  pop(x) <- as.factor(v)
# Split the genlight object into one containing the unknown and one containing the remainding populations  
  unknowns <- x[pop(x)=="unknown",]
  knowns <- x[pop(x)!="unknown",]
# Remove all known populations with less than nmin individuals
  pop.keep <- levels(pop(knowns))[table(pop(knowns)) >= nmin]
  pop.toss <- levels(pop(knowns))[table(pop(knowns)) < nmin]

  cat("Discarding",length(pop.toss),"populations with sample size less than",nmin,":",pop.toss,"\n\n")
  cat("Retaining",length(pop.keep),"populations with sample size greater than or equal to",nmin,":",pop.keep,"\n\n")
  knowns <- knowns[pop(knowns) %in% pop.keep]
  pop.warn <- levels(pop(knowns))[table(pop(knowns)) < hard.min]
  if (length(pop.warn >= 1)) {
    cat("Warning: Some retained populations have sample sizes less than",hard.min,":",pop.warn,"\n")
    cat("  Risk of private alleles arising as sampling error\n\n")
  }  
# Calculate the number of individuals in the unknown population and the number of target populations 
  n <- length(pop(unknowns))
  N <- length(levels(pop(knowns)))
  if (n != 1) {

    cat("Fatal Error: Number of unknown focal individuals > 1; population label 'unknown' already in use\n")
    stop("Terminating execution")
  }
  cat("Assigning",n,"unknown individual(s) to",N,"target populations\n")
<<<<<<< HEAD

=======
>>>>>>> fb38783d
# CALCULATE NUMBER OF LOCI WITH PRIVATE ALLELES
# For each unknown individual
  for (i in 1:n) {
    # Grab the genotype of the unknown individual i
      unknown.ind <- as.matrix(unknowns[i])
    # Compare with each population
      count <- rep(0, N)
      count.NA <- rep(0, N)
      for (j in 1:N) {
        # Grab the genotypes for the known population j    
          known.pop <- as.matrix(knowns[pop(knowns)==levels(pop(knowns))[j]])
        # For each locus, count the number of non-private alleles  
          for (k in 1:nLoc(x)) {
            # Check to see if the unknown genotype is missing at locus k
              if (is.na(unknown.ind[k])) {
                count.NA[j] <- count.NA[j] + 1
              } else {  
                # Count the number of non-private alleles for each of unknown genotype 0,1,2
                  if (unknown.ind[k]==0) {
                    if ( ( any(known.pop[,k]==0, na.rm=TRUE) || any(known.pop[,k]==1, na.rm=TRUE) ) ) { count[j] <- count[j] + 1}
                  }
                  if (unknown.ind[k]==2) {
                    if ( ( any(known.pop[,k]==2, na.rm=TRUE) || any(known.pop[,k]==1, na.rm=TRUE) ) ) { count[j] <- count[j] + 1}
                  }
                  if (unknown.ind[k]==1) {
                    count[j] <- count[j] + 1
                  }
              }
          }
      }
      # Calculate the number of loci with private alleles in the focal individual
        count <- nLoc(x)-count-count.NA
      # Print out results 

        cat("Unknown individual:",id,"\n")
        cat("Total number of SNP loci: ",nLoc(x),"\n\n")
        cat("Table showing number of loci with private alleles\n")
        for (m in levels(as.factor(count))) {
          cat("  ",m,levels(pop(knowns))[count==m],"\n")
        }  
      # Save the data in a new gl object
        cat("\n")
        index <- ((pop(x) %in% levels(pop(knowns))[count<=t]) | (as.character(pop(x)) == "unknown"))
        gl <- x[index,]
        gl <- gl.filter.monomorphs(gl, v=FALSE)
        cat("Data retained for the unknown individual and remaining candidate source populations (",t,"or less loci with private alleles)\n")
<<<<<<< HEAD

=======
>>>>>>> fb38783d
  }  
  return(gl)
}

<|MERGE_RESOLUTION|>--- conflicted
+++ resolved
@@ -18,17 +18,10 @@
 
 gl.report.pa <- function (gl, id, nmin=10, t=0) {
 x <- gl
-
   cat("IDENTIFYING LOCI WITH PRIVATE ALLELES\n\n")
-<<<<<<< HEAD
-# Set a recommended minimum population size
-  hard.min <- 10
-=======
-  
 # Set a recommended minimum population size
   hard.min <- 10
 
->>>>>>> fb38783d
 # Assign the unknown individual to population 'unknown'
   v <- as.vector(pop(x))
   v[indNames(x)==id] <- "unknown"
@@ -57,10 +50,6 @@
     stop("Terminating execution")
   }
   cat("Assigning",n,"unknown individual(s) to",N,"target populations\n")
-<<<<<<< HEAD
-
-=======
->>>>>>> fb38783d
 # CALCULATE NUMBER OF LOCI WITH PRIVATE ALLELES
 # For each unknown individual
   for (i in 1:n) {
@@ -107,10 +96,6 @@
         gl <- x[index,]
         gl <- gl.filter.monomorphs(gl, v=FALSE)
         cat("Data retained for the unknown individual and remaining candidate source populations (",t,"or less loci with private alleles)\n")
-<<<<<<< HEAD
-
-=======
->>>>>>> fb38783d
   }  
   return(gl)
 }
