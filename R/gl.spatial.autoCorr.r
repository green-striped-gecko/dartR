--- conflicted
+++ resolved
@@ -431,20 +431,7 @@
         )
       )
     }
-<<<<<<< HEAD
-
-        coordstring <-"Dgeo provided."
-        distance <-"Dgen provided"
-        typedis <-"ind"
-    
-      # make sure both matrices are distance objects if provided via Dgen and Dgeo directly
-      Dgen <- as.dist(Dgen)
-      Dgeo <- as.dist(Dgeo)
-      
-      # use tranformations
-      Dgen <- eval(parse(text = Dgen_trans))
-      Dgeo <- eval(parse(text = Dgeo_trans))
-=======
+
   } 
   )
   
@@ -459,7 +446,6 @@
   
   #### Execute utils.spautocorr on a list ####
       res <- list()
->>>>>>> 588ab039
       
       for(z in seq_along(Dgeo_list)) {
         
