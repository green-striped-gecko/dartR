--- conflicted
+++ resolved
@@ -45,13 +45,9 @@
 #' no spatial structure should be carried out
 #' @param bootstrap Whether bootstrap calculations to compute the 95% confidence intervals 
 #' around r should be carried out
-<<<<<<< HEAD
 #' @param outpath The path where to save the output
 #' @param  out_file_rootname The name of the root of the output file
 #' @inheritParams gl.diagnostic.hwe
-=======
-#' @inheritParams gl.diagnostics.hwe
->>>>>>> 3f479aa4
 #' @return Returns a data frame with the following columns:
 #' \enumerate{
 #' \item Bin  The distance classes
