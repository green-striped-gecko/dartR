#' @name gl.report.diversity
#'
<<<<<<< HEAD
#' @description 
#'This script takes a genlight object and calculates alpha and beta diversity 
#'for q = 0:2. Formulas are taken from Sherwin et al. 2017. The paper describes 
#'nicely the relationship between the different q levels and how they relate to 
#'population genetic processes such as dispersal and selection.
#'
#' @param x Name of the genlight object containing the SNP or presence/absence 
#' (SilicoDArT) data [required].
#' @param plot_theme Theme for the plot. See Details for options 
#' [default theme_dartR()].
#' @param plot_colors A color palette [default discrete_palette].
#' @param pbar Report on progress. Silent if set to FALSE [default TRUE]. 
#' @param table Prints a tabular output to the console either 'D'=D values, or
#'  'H'=H values or 'DH','HD'=both or 'N'=no table. [default "DH"]
#' @param save2tmp If TRUE, saves any ggplots and listings to the session 
#' temporary directory (tempdir) [default FALSE]
#' @param verbose Verbosity: 0, silent or fatal errors; 1, begin and end; 2, 
#' progress log ; 3, progress and results summary; 5, 
#' full report [default NULL, unless specified using gl.set.verbosity]
#'
#' @details For all indexes, the entropies (H) and corresponding effective
#'  numbers, i.e. Hill numbers (D), which reflect the number of needed entities 
#'  to get the observed values, are calculated. In a nutshell, the alpha indexes 
#'  between the different q-values should be similar if there is no deviation 
#'  from expected allele frequencies and occurrences (e.g. all loci in HWE & 
#'  equilibrium). If there is a deviation of an index, this links to a process 
#'  causing it, such as dispersal, selection or strong drift. For a detailed 
#'  explanation of all the indexes, we recommend resorting to the literature 
#'  provided below. Confidence intervals are +/- 1 standard deviation.
#' 
=======
#' @title Calculates diversity indexes for SNPs
#'
#' @description
#'This script takes a genlight object and calculates alpha and beta diversity
#'for q = 0:2. Formulas are taken from Sherwin et al. 2017. The paper describes
#'nicely the relationship between the different q levels and how they relate to
#'population genetic processes such as dispersal and selection.
#'
#' @param x Name of the genlight object containing the SNP or presence/absence
#' (SilicoDArT) data [required].
#' @param plot_theme Theme for the plot. See Details for options
#' [default theme_dartR()].
#' @param plot_colors A color palette or a list with as many colors as there are 
#' populations in the dataset [default discrete_palette].
#' @param pbar Report on progress. Silent if set to FALSE [default TRUE].
#' @param table Prints a tabular output to the console either 'D'=D values, or
#'  'H'=H values or 'DH','HD'=both or 'N'=no table. [default 'DH'].
#' @param save2tmp If TRUE, saves any ggplots and listings to the session
#' temporary directory (tempdir) [default FALSE].
#' @param verbose Verbosity: 0, silent or fatal errors; 1, begin and end; 2,
#' progress log; 3, progress and results summary; 5, full report
#' [default NULL, unless specified using gl.set.verbosity].
#'
#' @details For all indexes, the entropies (H) and corresponding effective
#'  numbers, i.e. Hill numbers (D), which reflect the number of needed entities
#'  to get the observed values, are calculated. In a nutshell, the alpha indexes
#'  between the different q-values should be similar if there is no deviation
#'  from expected allele frequencies and occurrences (e.g. all loci in HWE &
#'  equilibrium). If there is a deviation of an index, this links to a process
#'  causing it, such as dispersal, selection or strong drift. For a detailed
#'  explanation of all the indexes, we recommend resorting to the literature
#'  provided below. Confidence intervals are +/- 1 standard deviation.
#'
>>>>>>> 18f41bb4
#'\strong{ Function's output }
#'
#'  Plots are saved to the temporal directory (tempdir) and can be accessed with
#'   the function \code{\link{gl.print.reports}} and listed with the function
#'    \code{\link{gl.list.reports}}. Note that they can be accessed only in the
<<<<<<< HEAD
#'     current R session because tempdir is cleared each time that the R session 
=======
#'     current R session because tempdir is cleared each time that the R session
>>>>>>> 18f41bb4
#'     is closed.
#'
#'  Examples of other themes that can be used can be consulted in \itemize{
#'  \item \url{https://ggplot2.tidyverse.org/reference/ggtheme.html} and \item
#'  \url{https://yutannihilation.github.io/allYourFigureAreBelongToUs/ggthemes/}
#'  }
#'
#' @return A list of entropy indexes for each level of q and equivalent numbers
#'  for alpha and beta diversity.
#'
#' @author Bernd Gruber (Post to \url{https://groups.google.com/d/forum/dartr}),
<<<<<<< HEAD
#'  Contributors: William B. Sherwin, Alexander Sentinella 
=======
#'  Contributors: William B. Sherwin, Alexander Sentinella
>>>>>>> 18f41bb4
#'
#' @examples
#' div <- gl.report.diversity(bandicoot.gl, table = FALSE, pbar=FALSE)
#' div$zero_H_alpha
#' div$two_H_beta
#' names(div)
#'
#' @family reporting functions
#'
<<<<<<< HEAD
#' @references 
=======
#' @references
>>>>>>> 18f41bb4
#'Sherwin, W.B., Chao, A., Johst, L., Smouse, P.E. (2017). Information Theory
#' Broadens the Spectrum of Molecular Ecology and Evolution. TREE 32(12)
#'  948-963. doi:10.1016/j.tree.2017.09.12
#'
#' @import reshape2
#'
#' @export
#'

### To be done: adjust calculation of betas for population sizes (switch)

gl.report.diversity <- function(x,
                                pbar = TRUE,
                                table = "DH",
                                plot_theme = theme_dartR(),
<<<<<<< HEAD
                                plot_colors = discrete_palette, 
                                save2tmp = FALSE,
                                verbose = NULL) {
  # SET VERBOSITY
  verbose <- gl.check.verbosity(verbose)
  
  # FLAG SCRIPT START
  funname <- match.call()[[1]]
  utils.flag.start(func=funname,build="Jody", verbosity =verbose)
  
  # CHECK DATATYPE 
  datatype <- utils.check.datatype(x, verbose=verbose)
  
=======
                                plot_colors = discrete_palette,
                                save2tmp = FALSE,
                                verbose = NULL) {
    # SET VERBOSITY
    verbose <- gl.check.verbosity(verbose)
    
    # FLAG SCRIPT START
    funname <- match.call()[[1]]
    utils.flag.start(func = funname,
                     build = "Jody",
                     verbosity = verbose)
    
    # CHECK DATATYPE
    datatype <- utils.check.datatype(x, verbose = verbose)
    
>>>>>>> 18f41bb4
    # DO THE JOB
    
    if (is.null(pop(x))) {
        pop(x) <- factor(rep("all", nInd(x)))
    }
    
    # split in pops
    pops <- seppop(x)
    
    if (pbar) {
        pb <- txtProgressBar(0, 8, style = 3, width = 20)
        if (verbose >= 2) {
            cat(report(" Counting missing loci...           "))
        }
    }
    # number of missing loci
    nlocpop <-
        lapply(pops, function(x)
            sum(!is.na(colMeans(
                as.matrix(x), na.rm = T
            ))))
    
    if (pbar) {
        setTxtProgressBar(pb, 1)
        if (verbose >= 2) {
            cat(report(" Calculating zero_H/D_alpha ...           "))
        }
        ## 0Halpha (average number of alleles, ignoring missing values and sd)
    }
    zero_H_alpha_es <- lapply(pops, function(x) {
        dummys <- ((colMeans(as.matrix(x), na.rm = T) %% 2) > 0) + 1 - 1
        return(list(
            estH = mean(dummys, na.rm = T),
            sdH = sd(dummys, na.rm = T),
            estD = mean(dummys, na.rm = T) + 1,
            sdD = sd(dummys, na.rm = T)
        ))
    })
    zero_H_alpha <-
        unlist(lapply(zero_H_alpha_es, function(x)
            x[[1]]))
    zero_H_alpha_sd <-
        unlist(lapply(zero_H_alpha_es, function(x)
            x[[2]]))
    zero_D_alpha <-
        unlist(lapply(zero_H_alpha_es, function(x)
            x[[3]]))
    zero_D_alpha_sd <-
        unlist(lapply(zero_H_alpha_es, function(x)
            x[[4]]))
    
    if (pbar) {
        setTxtProgressBar(pb, 2)
        if (verbose >= 2) {
            cat(report(" Calculating one_H/D_alpha ...          "))
        }
    }
    ### one_H_alpha
    shannon <- function(x) {
        x <- x[x > 0]
        p <- x / sum(x)
        - sum(p * log(p))
    }
    
    
    one_H_alpha_es <- lapply(pops, function(x) {
        mat_temp <- as.matrix(x)
        mat <- matrix(nrow = 6, ncol = nLoc(x))
        rownames(mat) <-
            c("AA", "AB", "BB", "A", "B", "shannon")
        mat["AA", ] <- apply(mat_temp, 2, function(y) {
            length(y[which(y == 0)])
        })
        mat["AB", ] <- apply(mat_temp, 2, function(y) {
            length(y[which(y == 1)])
        })
        mat["BB", ] <- apply(mat_temp, 2, function(y) {
            length(y[which(y == 2)])
        })
        mat["A", ] <- 2 * mat["AA", ] + mat["AB", ]
        mat["B", ] <- 2 * mat["BB", ] + mat["AB", ]
        mat_shannon <- mat[c("A", "B"), ]
        
        dummys <- apply(mat_shannon, 2, shannon)
        
        # p <- (2 * p + hets) / 2 q <- (2 * q + hets) / 2 total <- colSums(mat,na.rm = T) p <- colMeans(as.matrix(x), na.rm = T)/2 p <-
        # p[!is.na(p)] #ignore loci with just missing data logp <- ifelse(!is.finite(log(p)), 0, log(p)) log1_p <- ifelse(!is.finite(log(1
        # - p)), 0, log(1 - p)) dummys <- -(p * logp + (1 - p) * log1_p)
        
        return(list(
            estH = mean(dummys),
            sdH = sd(dummys),
            estD = mean(exp(dummys)),
            sdD = sd(exp(dummys)),
            dummys = dummys
        ))
    })
    one_H_alpha <-
        unlist(lapply(one_H_alpha_es, function(x)
            x[[1]]))
    one_H_alpha_sd <-
        unlist(lapply(one_H_alpha_es, function(x)
            x[[2]]))
    one_D_alpha <-
        unlist(lapply(one_H_alpha_es, function(x)
            x[[3]]))
    one_D_alpha_sd <-
        unlist(lapply(one_H_alpha_es, function(x)
            x[[4]]))
    if (pbar) {
        setTxtProgressBar(pb, 3)
        if (verbose >= 2) {
            cat(report(" Calculating two_H/D_alpha ...           "))
        }
    }
    # two_H_alpha
    two_H_alpha_es <- lapply(pops, function(x) {
        p <- colMeans(as.matrix(x), na.rm = T) / 2
        
        p <- p[!is.na(p)]  #ignore loci with just missing data
        dummys <- (1 - (p * p + (1 - p) * (1 - p)))
        
        return(list(
            estH = mean(dummys),
            sdH = sd(dummys),
            estD = mean(1 / (1 - dummys)),
            sdD = sd(1 / (1 - dummys)),
            dummys = dummys
        ))
    })
    two_H_alpha <-
        unlist(lapply(two_H_alpha_es, function(x)
            x[[1]]))
    two_H_alpha_sd <-
        unlist(lapply(two_H_alpha_es, function(x)
            x[[2]]))
    two_D_alpha <-
        unlist(lapply(two_H_alpha_es, function(x)
            x[[3]]))
    two_D_alpha_sd <-
        unlist(lapply(two_H_alpha_es, function(x)
            x[[4]]))
    
    # initiallize betas as NA
    mat_zero_H_beta <- NA
    mat_one_H_beta <- NA
    mat_two_H_beta <- NA
    npops <- length(pops)
    
    if (npops > 1) {
        if (pbar) {
            setTxtProgressBar(pb, 4)
            if (verbose >= 2) {
                cat(report(" Counting pairwise missing loci..."))
            }
        }
        pairs <- t(combn(npops, 2))
        ### pairwise missing loci
        nlocpairpop <- apply(pairs, 1, function(x) {
            pop1 <- pops[[x[1]]]
            pop2 <- pops[[x[2]]]
            pp1 <- colMeans(as.matrix(pop1), na.rm = T) / 2
            pp2 <- colMeans(as.matrix(pop2), na.rm = T) / 2
            index <- !is.na(pp1) & !is.na(pp2)
            return(sum(index))
        })
        mat_nloc_pops <- matrix(NA, nrow = npops, ncol = npops)
        mat_nloc_pops[lower.tri(mat_nloc_pops)] <- nlocpairpop
        colnames(mat_nloc_pops) <-
            rownames(mat_nloc_pops) <- names(pops)
        
        if (pbar) {
            setTxtProgressBar(pb, 5)
            if (verbose >= 2) {
                cat(report(" Calculating zero_H/D_beta ...         "))
            }
        }
        # zero_H_beta
        zero_H_beta_es <- apply(pairs, 1, function(x) {
            pop1 <- pops[[x[1]]]
            pop2 <- pops[[x[2]]]
            pp1 <- colMeans(as.matrix(pop1), na.rm = T) / 2
            
            pp1 <- ifelse(pp1 > 0 & pp1 < 1, 0.5, pp1)
            pp2 <- colMeans(as.matrix(pop2), na.rm = T) / 2
            pp2 <- ifelse(pp2 > 0 & pp2 < 1, 0.5, pp2)
            
            index <- !is.na(pp1) & !is.na(pp2)
            pp1 <- pp1[index]
            pp2 <- pp2[index]
            
            dummys <- abs(pp1 - pp2)
            return(list(
                estH = mean(dummys),
                sdH = sd(dummys),
                estD = mean(dummys) + 1,
                sdD = sd(dummys)
            ))
            
        })
        
        zero_H_beta <-
            unlist(lapply(zero_H_beta_es, function(x)
                x[[1]]))
        zero_H_beta_sd <-
            unlist(lapply(zero_H_beta_es, function(x)
                x[[2]]))
        zero_D_beta <-
            unlist(lapply(zero_H_beta_es, function(x)
                x[[3]]))
        zero_D_beta_sd <-
            unlist(lapply(zero_H_beta_es, function(x)
                x[[4]]))
        
        mat_zero_H_beta <-
            matrix(NA, nrow = npops, ncol = npops)
        mat_zero_H_beta[lower.tri(mat_zero_H_beta)] <-
            zero_H_beta
        mat_zero_H_beta[pairs] <- zero_H_beta_sd
        colnames(mat_zero_H_beta) <-
            rownames(mat_zero_H_beta) <- names(pops)
        
        mat_zero_D_beta <-
            matrix(NA, nrow = npops, ncol = npops)
        mat_zero_D_beta[lower.tri(mat_zero_D_beta)] <-
            zero_D_beta
        mat_zero_D_beta[pairs] <- zero_D_beta_sd
        colnames(mat_zero_D_beta) <-
            rownames(mat_zero_D_beta) <- names(pops)
        
        if (pbar) {
            setTxtProgressBar(pb, 6)
            if (verbose >= 2) {
                cat(report(" Calculating one_H/D_beta ...    "))
            }
        }
        
        # one_H_beta calculate one_H_alpha_all for combined pops
        p <- colMeans(as.matrix(x), na.rm = T) / 2
        i0 <-
            which(!is.na(p))  #ignore loci with just missing data
        logp <- ifelse(!is.finite(log(p)), 0, log(p))
        log1_p <- ifelse(!is.finite(log(1 - p)), 0, log(1 - p))
        one_H_alpha_all <- -(p * logp + (1 - p) * log1_p)
        
        one_H_beta_es <- apply(pairs, 1, function(x) {
            i1 <-
                which(!is.na(colMeans(as.matrix(pops[[x[1]]]), na.rm = T) / 2))
            i2 <-
                which(!is.na(colMeans(as.matrix(pops[[x[2]]]), na.rm = T) / 2))
            tt <- table(c(i0, i1, i2))
            index <- as.numeric(names(tt)[tt == 3])
            dummys <-
                one_H_alpha_all[i0 %in% index] - (one_H_alpha_es[[x[1]]]$dummys[i1 %in% index] + one_H_alpha_es[[x[2]]]$dummys[i2 %in%
                                                                                                                                   index]) / 2
            return(list(
                estH = mean(dummys),
                sdH = sd(dummys),
                estD = mean(exp(dummys)),
                sdD = sd(exp(dummys))
            ))
        })
        
        one_H_beta <-
            unlist(lapply(one_H_beta_es, function(x)
                x[[1]]))
        one_H_beta_sd <-
            unlist(lapply(one_H_beta_es, function(x)
                x[[2]]))
        one_D_beta <-
            unlist(lapply(one_H_beta_es, function(x)
                x[[3]]))
        one_D_beta_sd <-
            unlist(lapply(one_H_beta_es, function(x)
                x[[4]]))
        
        mat_one_H_beta <- matrix(NA, nrow = npops, ncol = npops)
        mat_one_H_beta[lower.tri(mat_one_H_beta)] <- one_H_beta
        mat_one_H_beta[pairs] <- one_H_beta_sd
        colnames(mat_one_H_beta) <-
            rownames(mat_one_H_beta) <- names(pops)
        
        mat_one_D_beta <- matrix(NA, nrow = npops, ncol = npops)
        mat_one_D_beta[lower.tri(mat_one_D_beta)] <- one_D_beta
        mat_one_D_beta[pairs] <- one_D_beta_sd
        colnames(mat_one_D_beta) <-
            rownames(mat_one_D_beta) <- names(pops)
        
        if (pbar) {
            setTxtProgressBar(pb, 7)
            cat(report(" Calculating two_H/D_beta...    "))
        }
        
        p <- colMeans(as.matrix(x), na.rm = T) / 2
        i0 <-
            which(!is.na(p))  #ignore loci with just missing data
        two_H_alpha_all <- (1 - (p * p + (1 - p) * (1 - p)))
        
        two_H_beta_es <- apply(pairs, 1, function(x) {
            i1 <-
                which(!is.na(colMeans(as.matrix(pops[[x[1]]]), na.rm = T) / 2))
            i2 <-
                which(!is.na(colMeans(as.matrix(pops[[x[2]]]), na.rm = T) / 2))
            tt <- table(c(i0, i1, i2))
            index <- as.numeric(names(tt)[tt == 3])
            
            m2Ha <-
                (two_H_alpha_es[[x[1]]]$dummys[i1 %in% index] + two_H_alpha_es[[x[2]]]$dummys[i2 %in% index]) /
                2
            dummys <-
                ((two_H_alpha_all[i0 %in% index] - m2Ha) / (1 - m2Ha)) * (npops / (npops - 1))
            return(list(
                estH = mean(dummys),
                sdH = sd(dummys),
                estD = mean(exp(dummys)),
                sdD = sd(exp(dummys))
            ))
        })
        
        two_H_beta <-
            unlist(lapply(two_H_beta_es, function(x)
                x[[1]]))
        two_H_beta_sd <-
            unlist(lapply(two_H_beta_es, function(x)
                x[[2]]))
        two_D_beta <-
            unlist(lapply(two_H_beta_es, function(x)
                x[[3]]))
        two_D_beta_sd <-
            unlist(lapply(two_H_beta_es, function(x)
                x[[4]]))
        
        mat_two_H_beta <- matrix(NA, nrow = npops, ncol = npops)
        mat_two_H_beta[lower.tri(mat_two_H_beta)] <- two_H_beta
        mat_two_H_beta[pairs] <- two_H_beta_sd
        colnames(mat_two_H_beta) <-
            rownames(mat_two_H_beta) <- names(pops)
        
        mat_two_D_beta <- matrix(NA, nrow = npops, ncol = npops)
        mat_two_D_beta[lower.tri(mat_two_D_beta)] <- two_D_beta
        mat_two_D_beta[pairs] <- two_D_beta_sd
        colnames(mat_two_D_beta) <-
            rownames(mat_two_D_beta) <- names(pops)
    }
    
    if (pbar) {
        setTxtProgressBar(pb, 8)
        cat(report(" Done.                               "))
    }
    
    # PRINTING OUTPUTS
    
    # spectrumplot
<<<<<<< HEAD

            fs <- cbind(zero_D_alpha, one_D_alpha, two_D_alpha)
            colnames(fs) <-  c("q=0", "q=1", "q=2")
            sds <- cbind(zero_D_alpha_sd, one_D_alpha_sd, two_D_alpha_sd)
            up <- fs + sds
            colnames(up) <-   c("up_q0", "up_q1", "up_q2")
            low <- fs - sds
            colnames(low) <-  c("low_q0", "low_q1", "low_q2")
            
            fs_plot <- reshape2::melt(fs)
            fs_plot_up <- reshape2::melt(up)
            fs_plot_low <- reshape2::melt(low)
            #avoid no visible bindings
            value <- NULL    
            fs_final <- as.data.frame(cbind(fs_plot,fs_plot_up[,3],fs_plot_low[,3]))
            colnames(fs_final) <- c("pop","q","value","up","low")
            
             p3 <- 
              ggplot(fs_final, aes(x=pop ,y=value,fill=pop)) +
              geom_bar(position = "dodge",stat="identity",color="black") + 
              geom_errorbar(aes(ymin = low , ymax =up), width = 0.2)+
              scale_fill_manual(values = plot_colors(nPop(x))) +
              facet_wrap(~q,scales = "free_x") +
              plot_theme + 
              theme(  text = element_text(size=14),
                      axis.ticks.x=element_blank() ,
                      axis.text.x = element_blank(),
                      axis.title.x=element_blank(),
                      axis.ticks.y=element_blank(),
                      axis.title.y = element_blank())+
              labs(fill = "Population") +
              ggtitle("q-profile")
             
             print(p3)
            
      if (!is.na(match(table, c("H", "DH", "HD")))) {
        tt <- data.frame(nloci = unlist(nlocpop), m_0Ha = zero_H_alpha, sd_0Ha = zero_H_alpha_sd, m_1Ha = one_H_alpha, 
            sd_1Ha = one_H_alpha_sd, m_2Ha = two_H_alpha, sd_2Ha = two_H_alpha_sd)
=======
    
    fs <- cbind(zero_D_alpha, one_D_alpha, two_D_alpha)
    colnames(fs) <- c("q=0", "q=1", "q=2")
    sds <-
        cbind(zero_D_alpha_sd, one_D_alpha_sd, two_D_alpha_sd)
    up <- fs + sds
    colnames(up) <- c("up_q0", "up_q1", "up_q2")
    low <- fs - sds
    colnames(low) <- c("low_q0", "low_q1", "low_q2")
    
    fs_plot <- reshape2::melt(fs)
    fs_plot_up <- reshape2::melt(up)
    fs_plot_low <- reshape2::melt(low)
    # avoid no visible bindings
    value <- NULL
    fs_final <-
        as.data.frame(cbind(fs_plot, fs_plot_up[, 3], fs_plot_low[, 3]))
    colnames(fs_final) <- c("pop", "q", "value", "up", "low")
    
    # printing plots and reports assigning colors to populations
    if (class(plot_colors) == "function") {
        colors_pops <- plot_colors(length(levels(pop(x))))
    }
    
    if (class(plot_colors) != "function") {
        colors_pops <- plot_colors
    }
    
    
    p3 <-
        ggplot(fs_final, aes(x = pop, y = value, fill = pop)) + 
        geom_bar(position = "dodge", stat = "identity",color = "black") + 
        geom_errorbar(aes(ymin = low, ymax = up), width = 0.2) + 
        scale_fill_manual(values = plot_colors) + 
        facet_wrap(~ q, scales = "free_x") + 
        plot_theme + 
        theme(text = element_text(size = 14),
              axis.ticks.x = element_blank(), 
              axis.text.x = element_blank(),
              axis.title.x = element_blank(),
              axis.ticks.y = element_blank(),
              axis.title.y = element_blank()) +
        labs(fill = "Population") + ggtitle("q-profile")
    
    print(p3)
    
    if (!is.na(match(table, c("H", "DH", "HD")))) {
        tt <-
            data.frame(
                nloci = unlist(nlocpop),
                m_0Ha = zero_H_alpha,
                sd_0Ha = zero_H_alpha_sd,
                m_1Ha = one_H_alpha,
                sd_1Ha = one_H_alpha_sd,
                m_2Ha = two_H_alpha,
                sd_2Ha = two_H_alpha_sd
            )
>>>>>>> 18f41bb4
        print(knitr::kable(tt, digits = 3))
        if (npops > 1) {
            cat("\n\npairwise non-missing loci")
            print(knitr::kable(mat_nloc_pops, digits = 3))
            
            cat("\n\n0_H_beta")
            print(knitr::kable(mat_zero_H_beta, digits = 3))
            cat("\n\n1_H_beta")
            print(knitr::kable(mat_one_H_beta, digits = 3))
            cat("\n\n2_H_beta")
            print(knitr::kable(mat_two_H_beta, digits = 3))
        }
    }
    
    if (!is.na(match(table, c("D", "DH", "HD")))) {
        tt <-
            data.frame(
                nloci = unlist(nlocpop),
                m_0Da = zero_D_alpha,
                sd_0Da = zero_D_alpha_sd,
                m_1Da = one_D_alpha,
                sd_1Da = one_D_alpha_sd,
                m_2Da = two_D_alpha,
                sd_2Da = two_D_alpha_sd
            )
        print(knitr::kable(tt, digits = 3))
        if (npops > 1) {
            cat("\n\npairwise non-missing loci")
            print(knitr::kable(mat_nloc_pops, digits = 3))
            cat("\n\n0_D_beta")
            print(knitr::kable(mat_zero_D_beta, digits = 3))
            cat("\n\n1_D_beta")
            print(knitr::kable(mat_one_D_beta, digits = 3))
            cat("\n\n2_D_beta")
            print(knitr::kable(mat_two_D_beta, digits = 3))
        }
    }
    if (npops > 1) {
        out <-
            list(
                nlocpop = unlist(nlocpop),
                nlocpairpop = mat_nloc_pops,
                zero_H_alpha = zero_H_alpha,
                zero_H_alpha_sd = zero_H_alpha_sd,
                one_H_alpha = one_H_alpha,
                one_H_alpha_sd = one_H_alpha_sd,
                two_H_alpha = two_H_alpha,
                two_H_alpha_sd = two_H_alpha_sd,
                zero_D_alpha = zero_D_alpha,
                zero_D_alpha_sd = zero_D_alpha_sd,
                one_D_alpha = one_D_alpha,
                one_D_alpha_sd = one_D_alpha_sd,
                two_D_alpha = two_D_alpha,
                two_D_alpha_sd = two_D_alpha_sd,
                zero_H_beta = mat_zero_H_beta,
                one_H_beta = mat_one_H_beta,
                two_H_beta = mat_two_H_beta,
                zero_D_beta = mat_zero_D_beta,
                one_D_beta = mat_one_D_beta,
                two_D_beta = mat_two_D_beta
            )
    } else {
        out <-
            list(
                nlocpop = unlist(nlocpop),
                zero_H_alpha = zero_H_alpha,
                zero_H_alpha_sd = zero_H_alpha_sd,
                one_H_alpha = one_H_alpha,
                one_H_alpha_sd = one_H_alpha_sd,
                two_H_alpha = two_H_alpha,
                two_H_alpha_sd = two_H_alpha_sd,
                zero_D_alpha = zero_D_alpha,
                zero_D_alpha_sd = zero_D_alpha_sd,
                one_D_alpha = one_D_alpha,
                one_D_alpha_sd = one_D_alpha_sd,
                two_D_alpha = two_D_alpha,
                two_D_alpha_sd = two_D_alpha_sd
            )
    }
    
    # SAVE INTERMEDIATES TO TEMPDIR
    if (save2tmp) {
        # creating temp file names
        temp_plot <- tempfile(pattern = "Plot_")
        match_call <-
            paste0(names(match.call()),
                   "_",
                   as.character(match.call()),
                   collapse = "_")
        # saving to tempdir
        saveRDS(list(match_call, p3), file = temp_plot)
        if (verbose >= 2) {
            cat(report("  Saving ggplot(s) to the session tempfile\n"))
            cat(
                report(
                    "  NOTE: Retrieve output files from tempdir using gl.list.reports() and gl.print.reports()\n"
                )
            )
        }
    }
    
    # FLAG SCRIPT END
    
    if (verbose >= 1) {
<<<<<<< HEAD
    cat(report("Completed:", funname, "\n\n"))
  }
  
  # RETURN

=======
        cat(report("Completed:", funname, "\n\n"))
    }
    
    # RETURN
    
>>>>>>> 18f41bb4
    invisible(out)
}<|MERGE_RESOLUTION|>--- conflicted
+++ resolved
@@ -1,37 +1,5 @@
 #' @name gl.report.diversity
 #'
-<<<<<<< HEAD
-#' @description 
-#'This script takes a genlight object and calculates alpha and beta diversity 
-#'for q = 0:2. Formulas are taken from Sherwin et al. 2017. The paper describes 
-#'nicely the relationship between the different q levels and how they relate to 
-#'population genetic processes such as dispersal and selection.
-#'
-#' @param x Name of the genlight object containing the SNP or presence/absence 
-#' (SilicoDArT) data [required].
-#' @param plot_theme Theme for the plot. See Details for options 
-#' [default theme_dartR()].
-#' @param plot_colors A color palette [default discrete_palette].
-#' @param pbar Report on progress. Silent if set to FALSE [default TRUE]. 
-#' @param table Prints a tabular output to the console either 'D'=D values, or
-#'  'H'=H values or 'DH','HD'=both or 'N'=no table. [default "DH"]
-#' @param save2tmp If TRUE, saves any ggplots and listings to the session 
-#' temporary directory (tempdir) [default FALSE]
-#' @param verbose Verbosity: 0, silent or fatal errors; 1, begin and end; 2, 
-#' progress log ; 3, progress and results summary; 5, 
-#' full report [default NULL, unless specified using gl.set.verbosity]
-#'
-#' @details For all indexes, the entropies (H) and corresponding effective
-#'  numbers, i.e. Hill numbers (D), which reflect the number of needed entities 
-#'  to get the observed values, are calculated. In a nutshell, the alpha indexes 
-#'  between the different q-values should be similar if there is no deviation 
-#'  from expected allele frequencies and occurrences (e.g. all loci in HWE & 
-#'  equilibrium). If there is a deviation of an index, this links to a process 
-#'  causing it, such as dispersal, selection or strong drift. For a detailed 
-#'  explanation of all the indexes, we recommend resorting to the literature 
-#'  provided below. Confidence intervals are +/- 1 standard deviation.
-#' 
-=======
 #' @title Calculates diversity indexes for SNPs
 #'
 #' @description
@@ -65,17 +33,12 @@
 #'  explanation of all the indexes, we recommend resorting to the literature
 #'  provided below. Confidence intervals are +/- 1 standard deviation.
 #'
->>>>>>> 18f41bb4
 #'\strong{ Function's output }
 #'
 #'  Plots are saved to the temporal directory (tempdir) and can be accessed with
 #'   the function \code{\link{gl.print.reports}} and listed with the function
 #'    \code{\link{gl.list.reports}}. Note that they can be accessed only in the
-<<<<<<< HEAD
-#'     current R session because tempdir is cleared each time that the R session 
-=======
 #'     current R session because tempdir is cleared each time that the R session
->>>>>>> 18f41bb4
 #'     is closed.
 #'
 #'  Examples of other themes that can be used can be consulted in \itemize{
@@ -87,11 +50,7 @@
 #'  for alpha and beta diversity.
 #'
 #' @author Bernd Gruber (Post to \url{https://groups.google.com/d/forum/dartr}),
-<<<<<<< HEAD
-#'  Contributors: William B. Sherwin, Alexander Sentinella 
-=======
 #'  Contributors: William B. Sherwin, Alexander Sentinella
->>>>>>> 18f41bb4
 #'
 #' @examples
 #' div <- gl.report.diversity(bandicoot.gl, table = FALSE, pbar=FALSE)
@@ -101,11 +60,7 @@
 #'
 #' @family reporting functions
 #'
-<<<<<<< HEAD
-#' @references 
-=======
 #' @references
->>>>>>> 18f41bb4
 #'Sherwin, W.B., Chao, A., Johst, L., Smouse, P.E. (2017). Information Theory
 #' Broadens the Spectrum of Molecular Ecology and Evolution. TREE 32(12)
 #'  948-963. doi:10.1016/j.tree.2017.09.12
@@ -121,21 +76,6 @@
                                 pbar = TRUE,
                                 table = "DH",
                                 plot_theme = theme_dartR(),
-<<<<<<< HEAD
-                                plot_colors = discrete_palette, 
-                                save2tmp = FALSE,
-                                verbose = NULL) {
-  # SET VERBOSITY
-  verbose <- gl.check.verbosity(verbose)
-  
-  # FLAG SCRIPT START
-  funname <- match.call()[[1]]
-  utils.flag.start(func=funname,build="Jody", verbosity =verbose)
-  
-  # CHECK DATATYPE 
-  datatype <- utils.check.datatype(x, verbose=verbose)
-  
-=======
                                 plot_colors = discrete_palette,
                                 save2tmp = FALSE,
                                 verbose = NULL) {
@@ -151,7 +91,6 @@
     # CHECK DATATYPE
     datatype <- utils.check.datatype(x, verbose = verbose)
     
->>>>>>> 18f41bb4
     # DO THE JOB
     
     if (is.null(pop(x))) {
@@ -505,46 +444,6 @@
     # PRINTING OUTPUTS
     
     # spectrumplot
-<<<<<<< HEAD
-
-            fs <- cbind(zero_D_alpha, one_D_alpha, two_D_alpha)
-            colnames(fs) <-  c("q=0", "q=1", "q=2")
-            sds <- cbind(zero_D_alpha_sd, one_D_alpha_sd, two_D_alpha_sd)
-            up <- fs + sds
-            colnames(up) <-   c("up_q0", "up_q1", "up_q2")
-            low <- fs - sds
-            colnames(low) <-  c("low_q0", "low_q1", "low_q2")
-            
-            fs_plot <- reshape2::melt(fs)
-            fs_plot_up <- reshape2::melt(up)
-            fs_plot_low <- reshape2::melt(low)
-            #avoid no visible bindings
-            value <- NULL    
-            fs_final <- as.data.frame(cbind(fs_plot,fs_plot_up[,3],fs_plot_low[,3]))
-            colnames(fs_final) <- c("pop","q","value","up","low")
-            
-             p3 <- 
-              ggplot(fs_final, aes(x=pop ,y=value,fill=pop)) +
-              geom_bar(position = "dodge",stat="identity",color="black") + 
-              geom_errorbar(aes(ymin = low , ymax =up), width = 0.2)+
-              scale_fill_manual(values = plot_colors(nPop(x))) +
-              facet_wrap(~q,scales = "free_x") +
-              plot_theme + 
-              theme(  text = element_text(size=14),
-                      axis.ticks.x=element_blank() ,
-                      axis.text.x = element_blank(),
-                      axis.title.x=element_blank(),
-                      axis.ticks.y=element_blank(),
-                      axis.title.y = element_blank())+
-              labs(fill = "Population") +
-              ggtitle("q-profile")
-             
-             print(p3)
-            
-      if (!is.na(match(table, c("H", "DH", "HD")))) {
-        tt <- data.frame(nloci = unlist(nlocpop), m_0Ha = zero_H_alpha, sd_0Ha = zero_H_alpha_sd, m_1Ha = one_H_alpha, 
-            sd_1Ha = one_H_alpha_sd, m_2Ha = two_H_alpha, sd_2Ha = two_H_alpha_sd)
-=======
     
     fs <- cbind(zero_D_alpha, one_D_alpha, two_D_alpha)
     colnames(fs) <- c("q=0", "q=1", "q=2")
@@ -602,7 +501,6 @@
                 m_2Ha = two_H_alpha,
                 sd_2Ha = two_H_alpha_sd
             )
->>>>>>> 18f41bb4
         print(knitr::kable(tt, digits = 3))
         if (npops > 1) {
             cat("\n\npairwise non-missing loci")
@@ -707,18 +605,10 @@
     # FLAG SCRIPT END
     
     if (verbose >= 1) {
-<<<<<<< HEAD
-    cat(report("Completed:", funname, "\n\n"))
-  }
-  
-  # RETURN
-
-=======
         cat(report("Completed:", funname, "\n\n"))
     }
     
     # RETURN
     
->>>>>>> 18f41bb4
     invisible(out)
 }