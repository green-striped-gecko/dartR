--- conflicted
+++ resolved
@@ -28,17 +28,10 @@
 
 utils.read.dart <- function(filename,
                             nas = "-",
-<<<<<<< HEAD
                             topskip = NULL,
                             lastmetric = "RepAvg",
                             service.row = 1,
                             plate.row = 3,
-=======
-                             topskip = NULL,
-                             lastmetric = "RepAvg",
-                            service_row = 1,
-                            plate_row = 3,
->>>>>>> 54c611df
                             verbose = NULL) {
   
     # SET VERBOSITY
