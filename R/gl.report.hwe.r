--- conflicted
+++ resolved
@@ -22,11 +22,7 @@
 #' @param min_sample_size Minimum number of individuals per population in which
 #' perform H-W tests [default 5].
 #' @param plot.out If TRUE, will produce Ternary Plot(s) [default TRUE].
-<<<<<<< HEAD
-#' @param plot_colors Vector with two color names for the significant and 
-=======
 #' @param plot_colors Vector with two color names for the significant and
->>>>>>> 18f41bb4
 #' not-significant loci [default two_colors_contrast].
 #' @param max_plots Maximum number of plots to print per page [default 4].
 #' @param save2tmp If TRUE, saves any ggplots and listings to the session
@@ -168,11 +164,7 @@
                           cc_val = 0.5,
                           min_sample_size = 5,
                           plot.out = TRUE,
-<<<<<<< HEAD
-                          plot_colors = two_colors_contrast, 
-=======
                           plot_colors = two_colors_contrast,
->>>>>>> 18f41bb4
                           max_plots = 4,
                           save2tmp = FALSE,
                           verbose = NULL) {
@@ -434,13 +426,6 @@
     result[which(result$Prob.adj > alpha_val), "Sig.adj"] <-
         "no_sig"
     result$color <- NA
-<<<<<<< HEAD
-    result[which(result$Sig=="sig"),"color"] <- plot_colors[1]
-    result[which(result$Sig=="no_sig"),"color"] <- plot_colors[2]
-    if(multi_comp == TRUE){
-    result[which(result$Sig.adj=="sig"),"color"] <- plot_colors[1]
-    result[which(result$Sig.adj=="no_sig"),"color"] <- plot_colors[2]
-=======
     result[which(result$Sig == "sig"), "color"] <-
         plot_colors[1]
     result[which(result$Sig == "no_sig"), "color"] <-
@@ -449,7 +434,6 @@
         result[which(result$Sig.adj == "sig"), "color"] <- plot_colors[1]
         result[which(result$Sig.adj == "no_sig"), "color"] <-
             plot_colors[2]
->>>>>>> 18f41bb4
     }
     
     result_test <- result[which(result$Population == "WA"),]
@@ -659,54 +643,9 @@
     if (verbose >= 1) {
         cat(report("\nCompleted:", funname, "\n"))
     }
-<<<<<<< HEAD
-  #removing column with color name
-    df <- result[,-11]
-  #### Report the results
-  if(multi_comp==F){
-    df <- df[which(df$Prob <= alpha_val),]
-  }
-  if(multi_comp==T){
-    df <- df[which(df$Prob.adj <= alpha_val),]
-  }
-    df <- df[order(df$Locus),]
-  cat("    Reporting significant departures from Hardy-Weinberg Equilibrium\n")
-  if (nrow(df)==0){
-    cat("    No significant departures\n")
-  } else {
-    cat("    NB: Departures significant at the alpha level of",alpha_val,"are listed\n")
-      cat(important("    Adjustment of p-values for multiple comparisons vary with sample size\n"))
-      print(df, row.names=FALSE)
-  }
-  
-  # SAVE INTERMEDIATES TO TEMPDIR    
-  if(save2tmp){
-  # creating temp file names  
-    match_call <- paste0(names(match.call()),"_",as.character(match.call()),collapse = "_")
-    temp_table <- tempfile(pattern = "Table_")
-  # saving to tempdir
-  saveRDS(list(match_call,df), file = temp_table)
-  if(verbose>=2){
-    cat(report("  Saving tabulation to session tempfile\n"))
-    cat(report("  NOTE: Retrieve output files from tempdir using gl.list.reports() and gl.print.reports()\n"))
-  }
-  }
-  
-  # FLAG SCRIPT END
-  
-  if (verbose >= 1) {
-    cat(report("\nCompleted:", funname, "\n"))
-  }
-  
-  # RETURN
-  
-  invisible(df) 
-  
-=======
     
     # RETURN
     
     invisible(df)
     
->>>>>>> 18f41bb4
 }