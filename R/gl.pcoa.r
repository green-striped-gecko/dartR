#'@name gl.pcoa
#'
#'@title Ordination applied to genotypes in a genlight object (PCA), in an fd object, or to a distance matrix (PCoA)
#'
#'@description This function takes the genotypes for individuals and undertakes a Pearson Principal Component analysis (PCA) on SNP or Tag P/A (SilicoDArT) 
#' data; it undertakes a Gower Principal Coordinate analysis (PCoA) if supplied with a distance matrix. Technically, any distance matrix can 
#' be represented in an ordinated space using PCoA.
#'
#'@param x Name of the genlight object or fd object containing the SNP data, or a distance matrix of type dist [required].
#'@param nfactors Number of axes to retain in the output of factor scores [default 5].
#'@param correction Method applied to correct for negative eigenvalues, either 'lingoes' or 'cailliez' [Default NULL].
#'@param mono.rm If TRUE, remove monomorphic loci [default TRUE].
#'@param parallel TRUE if parallel processing is required (does fail under Windows) [default FALSE].
#'@param n.cores Number of cores to use if parallel processing is requested [default 16].
#'@param plot_theme Theme for the plot. See Details for options [default theme_dartR()].
#'@param plot_colours List of two color names for the borders and fill of the plot [default two_colors].
#'@param verbose verbose= 0, silent or fatal errors; 1, begin and end; 2, progress log ; 3, progress and results summary; 5, full report [default 2 or as specified using gl.set.verbosity].
#'
#'@details The function is essentially a wrapper for glPca {adegenet} or pcoa \{ape\} with default settings apart from those specified as parameters in this 
#' function.
#'\strong{ Sources of stress in the visual representation }
#'
#' While, technically, any distance matrix can be represented in an ordinated space, the representation will not typically be exact.There are three 
#' major sources of stress in a reduced-representation of distances or dissimilarities among entities using PCA or PCoA. By far the greatest
#' source comes from the decision to select only the top two or three axes from the ordinated set of axes derived from the PCA or PCoA. The representation of
#' the entities such a heavily reduced space will not faithfully represent the distances in the input distance matrix simply because of the loss of information
#' in deeper informative dimensions. For this reason, it is not sensible to be too precious about managing the other two sources of stress in
#' the visual representation.
#' 
#' The measure of distance between entities in a PCA is the Pearson Correlation Coefficent, essentially a standardized Euclidean distance. This is both a 
#' metric distance and a Euclidean distance. In PCoA, the second source of stress is the choice of distance measure or dissimilarity measure. While any 
#' distance or dissimilarity matrix can be represented in an ordinated space, the distances between entities can be faithfully represented 
#' in that space (that is, without stress) only if the distances are metric. Furthermore, for distances between entities to be faithfully 
#' represented in a rigid Cartesian space, the distance measure needs to be Euclidean. If this is not the case, 
#' the distances between the entities in the ordinated visualized space will not exactly represent the distances in the input matrix 
#' (stress will be non-zero). This source of stress will be evident as negative eigenvalues in the deeper dimensions. 
#' 
#' A third source of stress arises from having a sparse dataset, one with missing values. This affects both PCA and PCoA. If the original data matrix 
#' is not fully populated, that is, if there are missing values, then even a Euclidean distance matrix will not necessarily be 'positive definite'. 
#' It follows that some of the eigenvalues may be negative, even though the distance metric is Euclidean. This issue is exacerbated when the number 
#' of loci greatly exceeds the number of individuals, as is typically the case when working with SNP data. The impact of missing values can be minimized 
#' by stringently filtering on Call Rate, albeit with loss of data. An alternative is given in a paper 'Honey, I shrunk the sample covariance matrix' 
#' and more recently by Ledoit and Wolf (2018), but their approach has not been implemented here. 
#' 
#' The good news is that, unless the sum of the negative eigenvalues, arising from a non-Euclidean distance measure or from missing values, approaches those 
#' of the final PCA or PCoA axes to be displayed, the distortion is probably of no practical consequence and certainly not comparable to the stress arising from
#' selecting only two or three final dimensions out of several informative dimensions for the visual representation.
#' 
#'\strong{ Function's output }
#'
#' Two diagnostic plots are produced. The first is a Scree Plot, showing the percentage variation explained by each of the PCA or PCoA axes, for those axes that 
#' explain more than the original variables (loci) on average. That is, only informative axes are displayed. The scree plot informs the number of dimensions
#' to be retained in the visual summaries. As a rule of thumb, axes with more than 10% of variation explained should be included.
#' 
#' The second graph shows the distribution of eigenvalues for the remaining uninformative (noise) axes, including those with negative eigenvalues. 
#' Action is recommended (verbose >= 2) if the negative eigenvalues are dominant, their sum approaching in magnitude the eigenvalues for axes selected for 
#' the final visual solution. 
#' 
#' Output is a glPca object conforming to adegenet::glPca but with only the following retained.
#'\itemize{ 
#'\item  $call - The call that generated the PCA/PCoA
#'\item  $eig - Eigenvalues -- All eigenvalues (positive, null, negative).
#'\item  $scores - Scores (coefficients) for each individual
#'\item  $loadings - Loadings of each SNP for each principal component  
#'    }
#' 
#' Plots and table were saved to the temporal directory (tempdir) and can be accessed with the function \code{\link{gl.print.reports}} and listed with the function \code{\link{gl.list.reports}}. Note that they can be accessed only in the current R session because tempdir is cleared each time that the R session is closed.
#'   
#'  Examples of other themes that can be used can be consulted in \itemize{
#'  \item \url{https://ggplot2.tidyverse.org/reference/ggtheme.html} and \item
#'  \url{https://yutannihilation.github.io/allYourFigureAreBelongToUs/ggthemes/}
#'  }
#' 
#' PCA was developed by Pearson (1901) and Hotelling (1933), whilst the best modern reference is Jolliffe (2002). PCoA was developed by Gower (1966) while the
#' best modern reference is Legendre & Legendre (1998).
#' 
#'@return An object of class pcoa containing the eigenvalues and factor scores
#'@author Arthur Georges (Post to \url{https://groups.google.com/d/forum/dartr})
#'
#'@examples
#' fd <- gl.fixed.diff(testset.gl)
#' fd <- gl.collapse(fd)
<<<<<<< HEAD
#' pca <- gl.pcoa(fd)
#' gl.pcoa.plot(pca,fd)
#'
=======
#' names(fd)
#' #pca <- gl.pcoa(fd)
#' #gl.pcoa.plot(pca,fd)
>>>>>>> 36f9516b
#'@references
#'\itemize{ 
#'\item Cailliez, F. (1983) The analytical solution of the additive constant problem. Psychometrika, 48, 305-308.
#'\item Gower, J. C. (1966) Some distance properties of latent root and vector methods used in multivariate analysis. Biometrika, 53, 325-338.
#'\item Hotelling, H., 1933. Analysis of a complex of statistical variables into Principal Components. Journal of Educational Psychology 24:417-441, 498-520.
#'\item Jolliffe, I. (2002) Principal Component Analysis. 2nd Edition, Springer, New York. 
#'\item Ledoit, O. and Wolf, M. (2018). Analytical nonlinear shrinkage of large-dimensional covariance matrices. University of Zurich, Department of Economics, Working Paper No. 264, Revised version. Available at SSRN: https://ssrn.com/abstract=3047302 or http://dx.doi.org/10.2139/ssrn.3047302 
#'\item Legendre, P. and Legendre, L. (1998). Numerical Ecology, Volume 24, 2nd Edition. Elsevier Science, NY.
#'\item Lingoes, J. C. (1971) Some boundary conditions for a monotone analysis of symmetric matrices. Psychometrika, 36, 195-203.
#'\item Pearson, K. (1901). On lines and planes of closest fit to systems of points in space. Philosophical Magazine. Series 6, vol. 2, no. 11, pp. 559-572.
#' }
#' 
#'@seealso \code{\link{gl.pcoa.plot}}
#'@family data exploration functions
#'@importFrom ape pcoa
#'@export 

gl.pcoa <- function(x, 
                    nfactors = 5, 
                    correction = NULL, 
                    mono.rm = TRUE, 
                    parallel = FALSE, 
                    n.cores = 16, 
                    plot_theme = theme_dartR(),
                    plot_colours = two_colors, 
                    verbose = 2) {

# SET VERBOSITY
  verbose <- gl.check.verbosity(verbose)
  
# FLAG SCRIPT START
  funname <- match.call()[[1]]
  utils.flag.start(func=funname,build="Jackson",v=verbose)
  
# CHECK DATATYPE 
  datatype <- utils.check.datatype(x,verbose=verbose)
  if(datatype=="fd"){
    datatype <- utils.check.datatype(x$gl,verbose=0)
    x <- x$gl
  }

# SCRIPT SPECIFIC ERROR CHECKING

    if (mono.rm == TRUE & (datatype=="SNP" | datatype=="SilicoDArT")) {
        x <- gl.filter.monomorphs(x,verbose=0)
    }

    if (is.null(correction)) {
        correction <- "none"
    } else {
        correction <- tolower(correction)
        if (correction != "lingoes" && correction != "cailliez") {
            if (verbose >= 2) {
                cat(warn("  Warning: Correction if specified needs to be lingoes or cailliez, set to the default 'None'"))
            }
            correction <- "none"
        }
    }

    # DO THE JOB

    ######## DISTANCE ANALYSIS

    if (datatype == "dist") 
        {
            D <- x
            
            # Calculate the pcoa
            if (verbose >= 2) {
                if (correction == "none") {
                  cat(report("  Performing a PCoA, individuals as entities, no correction applied\n"))
                  title <- "PCoA on Distance Matrix (no correction)\nScree Plot (informative axes only)"
                } else {
                  cat(report("  Performing a PCoA, individuals as entities,", correction, "correction for stress (-ive eigenvalues) applied\n"))
                  title <- paste0("PCoA on Distance Matrix(", correction, ")\nScree Plot (informative axes only)")
                }
            }
            pco <- ape::pcoa(D, correction = correction, rn = labels(D))

            # Extract relevant variables

            if (correction == "none") {
                eig.raw <- pco$values$Eigenvalues
            } else {
                eig.raw <- pco$values$Corr_eig
            }

            # Identify the number of axes with explanatory value greater than the original variables on average
            eig.raw.pos <- eig.raw[eig.raw >= 0]
            eig.raw.pos.pc <- eig.raw.pos * 100/sum(eig.raw.pos)
            eig.top <- eig.raw.pos[eig.raw.pos > mean(eig.raw.pos)]
            eig.top.pc <- round(eig.top * 100/sum(eig.raw.pos), 1)
            eig.raw.noise <- eig.raw[eig.raw <= mean(eig.raw)]

            if (any(eig.raw < 0)) {
                if (verbose >= 2) {
                  problem <- (-sum(eig.raw[eig.raw < 0])/mean(eig.raw[1:3])) * 100
                  cat(warn("  Warning: Some eigenvalues negative -- sum to", round(problem, 2), "% of the mean eigenvalue for PCoA axes 1-3\n"))
                  cat(report("    Tolerable negative eigenvalues should sum to much less than the eigenvalues of displayed PCoA axes (say, less than 20%)\n"))
                  if (problem > 20) {
                    cat(report("    If the stress (negative eigenvalues) is considered a problem, and you might reasonably choose to ignore it, you have the following options:\n"))
                    cat(report("    (a) Apply more stringent filtering on Call Rate before generating the distance matrix; or\n"))
                    cat(report("    (b) Select an alternate distance measure, preferably a metric distance or better still, a Euclidean distance, if you have not already; or\n"))
                    cat(report("    (c) Apply a transformation (correction) to eliminate the negative eigenvalues. If this was already done, try another correction; or\n"))
                    cat(report("    (d) Interpret the visual representation of the ordination with caution, seeking corroborating evidence.\n"))
                  }
                }
            }

            # Provide a summary
            if (verbose >= 3) {
                if (correction == "lingoes" | correction == "cailliez") {
                  cat(" Correction", correction, "applied to remove negative eigenvalues\n")
                  cat(paste("  Uncorrected ordination yielded", length(eig.top), "informative dimensions from", nInd(x) - 1, "original dimensions\n"))
                } else {
                  cat(paste("  Ordination yielded", length(eig.top), "informative dimensions from", dim(as.matrix(D))[1], "original dimensions\n"))
                }
                cat(paste("    PCoA Axis 1 explains", round(eig.raw.pos.pc[1], 1), "% of the total variance\n"))
                cat(paste("    PCoA Axis 1 and 2 combined explain", round(eig.raw.pos.pc[1] + eig.raw.pos.pc[2], 1), "% of the total variance\n"))
                cat(paste("    PCoA Axis 1-3 combined explain", round(eig.raw.pos.pc[1] + eig.raw.pos.pc[2] + eig.raw.pos.pc[3], 1), "% of the total variance\n"))
            }
            # Construct a universal output file
            p.object <- list()
            p.object$scores <- pco$vectors[, 1:nfactors]
            p.object$eig <- pco$values$Eigenvalues
            p.object$loadings <- pco$vectors.cor[, 1:nfactors]
            p.object$call <- match.call()

        }  ######## END DISTANCE DATA

    ######## SNP or P/A DATA, PCA

    if (datatype == "SNP" || datatype == "SilicoDArT"){

            if (verbose >= 2) {
                if (datatype == "SNP") {
                  cat(report("  Performing a PCA, individuals as entities, loci as attributes, SNP genotype as state\n\n"))
                  title <- "PCA on SNP Genotypes\nScree Plot (informative axes only)"
                }
                if (datatype == "SilicoDArT") {
                  cat(report("  Performing a PCA, individuals as entities, loci as attributes, Tag P/A as state\n\n"))
                  title <- "PCA on Tag P/A Data\nScree Plot (informative axes only)"
                }
            }
            pca <- glPca(x, nf = nfactors, parallel = parallel, n.cores = n.cores)

            # Identify the number of axes with explanatory value greater than the original variables on average
            eig.raw <- pca$eig

            eig.raw.pos <- eig.raw[eig.raw >= 0]
            eig.raw.pos.pc <- eig.raw.pos * 100/sum(eig.raw.pos)
            eig.top <- eig.raw.pos[eig.raw.pos > mean(eig.raw.pos)]
            eig.top.pc <- round(eig.top * 100/sum(eig.raw.pos), 1)
            eig.raw.noise <- eig.raw[eig.raw <= mean(eig.raw)]

            if (any(eig.raw < 0)) {
                if (verbose >= 2) {
                  problem <- (-sum(eig.raw[eig.raw < 0])/mean(eig.raw[1:3])) * 100
                  cat(warn("  Warning: Some eigenvalues negative -- sum to", round(problem, 2), "% of the mean eigenvalue for PCA axes 1-3\n"))
                  cat(report("    Tolerable negative eigenvalues should sum to much less than the eigenvalues of displayed PCA axes (say, less than 20%)\n"))
                  if (problem > 20) {
                    cat(report("    If the stress (negative eigenvalues) is considered a problem, and you might reasonably choose to ignore it, you have the following options:\n"))
                    cat(report("    (a) Apply more stringent filtering on Call Rate and repeat the PCA; or\n"))
                    cat(report("    (b) Undertake a PCoA with an appropriate distance measure and a transformation (correction) to eliminate the negative eigenvalues; or\n"))
                    cat(report("    (c) Interperate the visual representation of the ordination with caution, seeking corroborating evidence.\n"))
                  }
                }
            }

            e <- pca$eig[pca$eig > sum(pca$eig/length(pca$eig))]
            e <- round(e * 100/sum(pca$eig), 1)
            if (verbose >= 3) {
                cat(paste("  Ordination yielded", length(e), "informative dimensions from", nInd(x) - 1, "original dimensions\n"))
                cat(paste("    PCA Axis 1 explains", e[1], "% of the total variance\n"))
                cat(paste("    PCA Axis 1 and 2 combined explain", e[1] + e[2], "% of the total variance\n"))
                cat(paste("    PCA Axis 1-3 combined explain", e[1] + e[2] + e[3], "% of the total variance\n"))
            }
            # Construct a universal output file
            p.object <- list()
            p.object$scores <- pca$scores
            p.object$eig <- pca$eig
            p.object$loadings <- pca$loadings
            p.object$call <- match.call()

        }  #### END SNP ANALYSIS
    
      # PLOT THE DIAGNOSTICS
    
    # Plot Scree plot
    #avoid no visible binding probl
    eigenvalue <- percent <-NULL
    
    df <- data.frame(eigenvalue=seq(1:length(eig.top.pc)), percent=eig.top.pc)
    if (datatype == "SNP") {
        xlab <- paste("PCA Axis")
    } else {
        xlab <- paste("PCoA Axis")
    }
    ylab <- paste("Percentage Contribution")
    
    p1 <- ggplot(df,aes(x= eigenvalue, y=percent )) +
            geom_line( color=plot_colours[2]) +
            geom_point(color=plot_colours[1],size=4 ) +
            geom_hline(yintercept = 10, color="blue" ) +
            plot_theme +
            xlab(xlab) +
            ylab(ylab) +
            ggtitle(title)

    if (any(eig.raw < 0)) {
        main <- "Noise Axes -- Warning: some eigenvalues < 0"
    } else {
        main <- "Noise Axes -- all eigenvalues positive"
    }
    
    p2 <- ggplot(as.data.frame(eig.raw.noise),aes(x= eig.raw.noise)) +
        geom_histogram(bins = 50, color = plot_colours[1], fill = plot_colours[2]) +
        geom_vline(xintercept = 0, color="blue" ) +
        plot_theme +
        xlab("Eigenvalue") +
        ylab("Count") +
        ggtitle(main)
    
    # printing outputs
    p3 <- (p1/p2)
    print(p3)

    # creating temp file names
    temp_plot <- tempfile(pattern =paste0("dartR_plot",paste0(names(match.call()),"_",as.character(match.call()),collapse = "_")))

    # saving to tempdir
    saveRDS(p3, file = temp_plot)

    # FLAG SCRIPT END

    if (verbose > 0) {
        cat(report("Completed:", funname, "\n\n"))
    }

     class(p.object) <- "glPca"
     invisible(p.object)
}
<|MERGE_RESOLUTION|>--- conflicted
+++ resolved
@@ -80,15 +80,11 @@
 #'@examples
 #' fd <- gl.fixed.diff(testset.gl)
 #' fd <- gl.collapse(fd)
-<<<<<<< HEAD
+
 #' pca <- gl.pcoa(fd)
 #' gl.pcoa.plot(pca,fd)
 #'
-=======
-#' names(fd)
-#' #pca <- gl.pcoa(fd)
-#' #gl.pcoa.plot(pca,fd)
->>>>>>> 36f9516b
+
 #'@references
 #'\itemize{ 
 #'\item Cailliez, F. (1983) The analytical solution of the additive constant problem. Psychometrika, 48, 305-308.
