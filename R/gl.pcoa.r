#'@name gl.pcoa
#'
#'@title Ordination applied to genotypes in a genlight object (PCA), in an fd object, or to a distance matrix (PCoA)
#'
#'@description This function takes the genotypes for individuals and undertakes a Pearson Principal Component analysis (PCA) on SNP or Tag P/A (SilicoDArT) 
#' data; it undertakes a Gower Principal Coordinate analysis (PCoA) if supplied with a distance matrix. Technically, any distance matrix can 
#' be represented in an ordinated space using PCoA.
#'
#' @param x Name of the genlight object or fd object containing the SNP data, or a distance matrix of type dist [required].
#' @param nfactors Number of axes to retain in the output of factor scores [default 5].
#' @param correction Method applied to correct for negative eigenvalues, either 'lingoes' or 'cailliez' [Default NULL].
#' @param mono.rm If TRUE, remove monomorphic loci [default TRUE].
#' @param parallel TRUE if parallel processing is required (does fail under Windows) [default FALSE].
#' @param n.cores Number of cores to use if parallel processing is requested [default 16].
#' @param plot_theme Theme for the plot. See Details for options [default theme_dartR()].
#' @param plot_colours List of two color names for the borders and fill of the plot [default two_colors].
#' @param save2tmp If TRUE, saves any ggplots and listings to the session temporary directory (tempdir) [default FALSE]
#' @param verbose verbose= 0, silent or fatal errors; 1, begin and end; 2, progress log ; 3, progress and results summary; 5, full report [default 2 or as specified using gl.set.verbosity].
#'
#'@details 
#'The function is essentially a wrapper for glPca {adegenet} or pcoa \{ape\} 
#'with default settings apart from those specified as parameters in this function.
#'\strong{ Sources of stress in the visual representation }
#'
#' While, technically, any distance matrix can be represented in an ordinated space, the representation will not typically be exact.There are three 
#' major sources of stress in a reduced-representation of distances or dissimilarities among entities using PCA or PCoA. By far the greatest
#' source comes from the decision to select only the top two or three axes from the ordinated set of axes derived from the PCA or PCoA. The representation of
#' the entities such a heavily reduced space will not faithfully represent the distances in the input distance matrix simply because of the loss of information
#' in deeper informative dimensions. For this reason, it is not sensible to be too precious about managing the other two sources of stress in
#' the visual representation.
#' 
#' The measure of distance between entities in a PCA is the Pearson Correlation Coefficent, essentially a standardized Euclidean distance. This is both a 
#' metric distance and a Euclidean distance. In PCoA, the second source of stress is the choice of distance measure or dissimilarity measure. While any 
#' distance or dissimilarity matrix can be represented in an ordinated space, the distances between entities can be faithfully represented 
#' in that space (that is, without stress) only if the distances are metric. Furthermore, for distances between entities to be faithfully 
#' represented in a rigid Cartesian space, the distance measure needs to be Euclidean. If this is not the case, 
#' the distances between the entities in the ordinated visualized space will not exactly represent the distances in the input matrix 
#' (stress will be non-zero). This source of stress will be evident as negative eigenvalues in the deeper dimensions. 
#' 
#' A third source of stress arises from having a sparse dataset, one with missing values. This affects both PCA and PCoA. If the original data matrix 
#' is not fully populated, that is, if there are missing values, then even a Euclidean distance matrix will not necessarily be 'positive definite'. 
#' It follows that some of the eigenvalues may be negative, even though the distance metric is Euclidean. This issue is exacerbated when the number 
#' of loci greatly exceeds the number of individuals, as is typically the case when working with SNP data. The impact of missing values can be minimized 
#' by stringently filtering on Call Rate, albeit with loss of data. An alternative is given in a paper 'Honey, I shrunk the sample covariance matrix' 
#' and more recently by Ledoit and Wolf (2018), but their approach has not been implemented here. 
#' 
#' The good news is that, unless the sum of the negative eigenvalues, arising from a non-Euclidean distance measure or from missing values, approaches those 
#' of the final PCA or PCoA axes to be displayed, the distortion is probably of no practical consequence and certainly not comparable to the stress arising from
#' selecting only two or three final dimensions out of several informative dimensions for the visual representation.
#' 
#'\strong{ Function's output }
#'
#' Two diagnostic plots are produced. The first is a Scree Plot, showing the percentage variation explained by each of the PCA or PCoA axes, for those axes that 
#' explain more than the original variables (loci) on average. That is, only informative axes are displayed. The scree plot informs the number of dimensions
#' to be retained in the visual summaries. As a rule of thumb, axes with more than 10% of variation explained should be included.
#' 
#' The second graph shows the distribution of eigenvalues for the remaining uninformative (noise) axes, including those with negative eigenvalues. 
#' Action is recommended (verbose >= 2) if the negative eigenvalues are dominant, their sum approaching in magnitude the eigenvalues for axes selected for 
#' the final visual solution. 
#' 
#' Output is a glPca object conforming to adegenet::glPca but with only the following retained.
#'\itemize{ 
#'\item  $call - The call that generated the PCA/PCoA
#'\item  $eig - Eigenvalues -- All eigenvalues (positive, null, negative).
#'\item  $scores - Scores (coefficients) for each individual
#'\item  $loadings - Loadings of each SNP for each principal component  
#'    }
#' 
#' Plots and table were saved to the temporal directory (tempdir) and can be accessed with the function \code{\link{gl.print.reports}} and listed with the function \code{\link{gl.list.reports}}. Note that they can be accessed only in the current R session because tempdir is cleared each time that the R session is closed.
#'   
#'  Examples of other themes that can be used can be consulted in \itemize{
#'  \item \url{https://ggplot2.tidyverse.org/reference/ggtheme.html} and \item
#'  \url{https://yutannihilation.github.io/allYourFigureAreBelongToUs/ggthemes/}
#'  }
#' 
#' PCA was developed by Pearson (1901) and Hotelling (1933), whilst the best modern reference is Jolliffe (2002). PCoA was developed by Gower (1966) while the
#' best modern reference is Legendre & Legendre (1998).
#' 
#'@return An object of class pcoa containing the eigenvalues and factor scores
#'@author Arthur Georges (Post to \url{https://groups.google.com/d/forum/dartr})
#'
#'@examples
#' fd <- gl.fixed.diff(testset.gl)
#' fd <- gl.collapse(fd)
#' pca <- gl.pcoa(fd)
#' gl.pcoa.plot(pca,fd$gl)
#'

#'@references
#'\itemize{ 
#'\item Cailliez, F. (1983) The analytical solution of the additive constant problem. Psychometrika, 48, 305-308.
#'\item Gower, J. C. (1966) Some distance properties of latent root and vector methods used in multivariate analysis. Biometrika, 53, 325-338.
#'\item Hotelling, H., 1933. Analysis of a complex of statistical variables into Principal Components. Journal of Educational Psychology 24:417-441, 498-520.
#'\item Jolliffe, I. (2002) Principal Component Analysis. 2nd Edition, Springer, New York. 
#'\item Ledoit, O. and Wolf, M. (2018). Analytical nonlinear shrinkage of large-dimensional covariance matrices. University of Zurich, Department of Economics, Working Paper No. 264, Revised version. Available at SSRN: https://ssrn.com/abstract=3047302 or http://dx.doi.org/10.2139/ssrn.3047302 
#'\item Legendre, P. and Legendre, L. (1998). Numerical Ecology, Volume 24, 2nd Edition. Elsevier Science, NY.
#'\item Lingoes, J. C. (1971) Some boundary conditions for a monotone analysis of symmetric matrices. Psychometrika, 36, 195-203.
#'\item Pearson, K. (1901). On lines and planes of closest fit to systems of points in space. Philosophical Magazine. Series 6, vol. 2, no. 11, pp. 559-572.
#' }
#' 
#'@seealso \code{\link{gl.pcoa.plot}}
#'@family data exploration functions
#'@importFrom ape pcoa
#'@export 

gl.pcoa <- function(x, 
                    nfactors = 5, 
                    correction = NULL, 
                    mono.rm = TRUE, 
                    parallel = FALSE, 
                    n.cores = 16, 
                    plot_theme = theme_dartR(),
                    plot_colours = two_colors, 
                    save2tmp = FALSE,
                    verbose = 2) {

# SET VERBOSITY
  verbose <- gl.check.verbosity(verbose)
  
# FLAG SCRIPT START
  funname <- match.call()[[1]]
  utils.flag.start(func=funname,build="Jackson",v=verbose)
  
# CHECK DATATYPE 
<<<<<<< HEAD
  datatype <- utils.check.datatype(x,accept=c("SNP", "SilicoDArT", "dist", "fd"), verbose=verbose)
=======
  datatype <- utils.check.datatype(x,accept=c("SNP", "SilicoDArT", "dist", "fd"),verbose=verbose)
>>>>>>> 71ed1451
  if(datatype=="fd"){
    datatype <- utils.check.datatype(x$gl, verbose=verbose)
    x <- x$gl
  }

# SCRIPT SPECIFIC ERROR CHECKING

    if (mono.rm == TRUE & (datatype=="SNP" | datatype=="SilicoDArT")) {
        x <- gl.filter.monomorphs(x,verbose=0)
    }

    if (is.null(correction)) {
        correction <- "none"
    } else {
        correction <- tolower(correction)
        if (correction != "lingoes" && correction != "cailliez") {
            if (verbose >= 2) {
                cat(warn("  Warning: Correction if specified needs to be lingoes or cailliez, set to the default 'None'"))
            }
            correction <- "none"
        }
    }

    # DO THE JOB

    ######## DISTANCE ANALYSIS

    if (datatype == "dist"){
            D <- x
            
            # Calculate the pcoa
            if (verbose >= 2) {
                if (correction == "none") {
                  cat(report("  Performing a PCoA, individuals as entities, no correction applied\n"))
                  title <- "PCoA on Distance Matrix (no correction)\nScree Plot (informative axes only)"
                } else {
                  cat(report("  Performing a PCoA, individuals as entities,", correction, "correction for stress (-ive eigenvalues) applied\n"))
                  title <- paste0("PCoA on Distance Matrix(", correction, ")\nScree Plot (informative axes only)")
                }
            }
            pco <- ape::pcoa(D, correction = correction, rn = labels(D))

            # Extract relevant variables

            if (correction == "none") {
                eig.raw <- pco$values$Eigenvalues
            } else {
                eig.raw <- pco$values$Corr_eig
            }

            # Identify the number of axes with explanatory value greater than the original variables on average
            eig.raw.pos <- eig.raw[eig.raw >= 0]
            eig.raw.pos.pc <- eig.raw.pos * 100/sum(eig.raw.pos)
            eig.top <- eig.raw.pos[eig.raw.pos > mean(eig.raw.pos)]
            eig.top.pc <- round(eig.top * 100/sum(eig.raw.pos), 1)
            eig.raw.noise <- eig.raw[eig.raw <= mean(eig.raw)]

            if (any(eig.raw < 0)) {
                if (verbose >= 2) {
                  problem <- (-sum(eig.raw[eig.raw < 0])/mean(eig.raw[1:3])) * 100
                  cat(warn("  Warning: Some eigenvalues negative -- sum to", round(problem, 2), "% of the mean eigenvalue for PCoA axes 1-3\n"))
                  cat(report("    Tolerable negative eigenvalues should sum to much less than the eigenvalues of displayed PCoA axes (say, less than 20%)\n"))
                  if (problem > 20) {
                    cat(report("    If the stress (negative eigenvalues) is considered a problem, and you might reasonably choose to ignore it, you have the following options:\n"))
                    cat(report("    (a) Apply more stringent filtering on Call Rate before generating the distance matrix; or\n"))
                    cat(report("    (b) Select an alternate distance measure, preferably a metric distance or better still, a Euclidean distance, if you have not already; or\n"))
                    cat(report("    (c) Apply a transformation (correction) to eliminate the negative eigenvalues. If this was already done, try another correction; or\n"))
                    cat(report("    (d) Interpret the visual representation of the ordination with caution, seeking corroborating evidence.\n"))
                  }
                }
            }

            # Provide a summary
            if (verbose >= 3) {
                if (correction == "lingoes" | correction == "cailliez") {
                  cat(" Correction", correction, "applied to remove negative eigenvalues\n")
                  cat(paste("  Uncorrected ordination yielded", length(eig.top), "informative dimensions from", nInd(x) - 1, "original dimensions\n"))
                } else {
                  cat(paste("  Ordination yielded", length(eig.top), "informative dimensions from", dim(as.matrix(D))[1], "original dimensions\n"))
                }
                cat(paste("    PCoA Axis 1 explains", round(eig.raw.pos.pc[1], 1), "% of the total variance\n"))
                cat(paste("    PCoA Axis 1 and 2 combined explain", round(eig.raw.pos.pc[1] + eig.raw.pos.pc[2], 1), "% of the total variance\n"))
                cat(paste("    PCoA Axis 1-3 combined explain", round(eig.raw.pos.pc[1] + eig.raw.pos.pc[2] + eig.raw.pos.pc[3], 1), "% of the total variance\n"))
            }
            # Construct a universal output file
            p.object <- list()
            p.object$scores <- pco$vectors[, 1:nfactors]
            p.object$eig <- pco$values$Eigenvalues
            p.object$loadings <- pco$vectors.cor[, 1:nfactors]
            p.object$call <- match.call()

        }  ######## END DISTANCE DATA

    ######## SNP or P/A DATA, PCA

    if (datatype == "SNP" || datatype == "SilicoDArT"){

            if (verbose >= 2) {
                if (datatype == "SNP") {
                  cat(report("  Performing a PCA, individuals as entities, loci as attributes, SNP genotype as state\n\n"))
                  title <- "PCA on SNP Genotypes\nScree Plot (informative axes only)"
                }
                if (datatype == "SilicoDArT") {
                  cat(report("  Performing a PCA, individuals as entities, loci as attributes, Tag P/A as state\n\n"))
                  title <- "PCA on Tag P/A Data\nScree Plot (informative axes only)"
                }
            }
            pca <- glPca(x, nf = nfactors, parallel = parallel, n.cores = n.cores)

            # Identify the number of axes with explanatory value greater than the original variables on average
            eig.raw <- pca$eig

            eig.raw.pos <- eig.raw[eig.raw >= 0]
            eig.raw.pos.pc <- eig.raw.pos * 100/sum(eig.raw.pos)
            eig.top <- eig.raw.pos[eig.raw.pos >= mean(eig.raw.pos)]
            eig.top.pc <- round(eig.top * 100/sum(eig.raw.pos), 1)
            eig.raw.noise <- eig.raw[eig.raw <= mean(eig.raw)]

            if (any(eig.raw < 0)) {
                if (verbose >= 2) {
                  problem <- (-sum(eig.raw[eig.raw < 0])/mean(eig.raw[1:3])) * 100
                  cat(warn("  Warning: Some eigenvalues negative -- sum to", round(problem, 2), "% of the mean eigenvalue for PCA axes 1-3\n"))
                  cat(report("    Tolerable negative eigenvalues should sum to much less than the eigenvalues of displayed PCA axes (say, less than 20%)\n"))
                  if (problem > 20) {
                    cat(report("    If the stress (negative eigenvalues) is considered a problem, and you might reasonably choose to ignore it, you have the following options:\n"))
                    cat(report("    (a) Apply more stringent filtering on Call Rate and repeat the PCA; or\n"))
                    cat(report("    (b) Undertake a PCoA with an appropriate distance measure and a transformation (correction) to eliminate the negative eigenvalues; or\n"))
                    cat(report("    (c) Interperate the visual representation of the ordination with caution, seeking corroborating evidence.\n"))
                  }
                }
            }

            e <- pca$eig[pca$eig > sum(pca$eig/length(pca$eig))]
            e <- round(e * 100/sum(pca$eig), 1)
            if (verbose >= 3) {
                cat(paste("  Ordination yielded", length(e), "informative dimensions from", nInd(x) - 1, "original dimensions\n"))
                cat(paste("    PCA Axis 1 explains", e[1], "% of the total variance\n"))
                cat(paste("    PCA Axis 1 and 2 combined explain", e[1] + e[2], "% of the total variance\n"))
                cat(paste("    PCA Axis 1-3 combined explain", e[1] + e[2] + e[3], "% of the total variance\n"))
            }
            # Construct a universal output file
            p.object <- list()
            p.object$scores <- pca$scores
            p.object$eig <- pca$eig
            p.object$loadings <- pca$loadings
            p.object$call <- match.call()

        }  #### END SNP ANALYSIS
    
      # PLOT THE DIAGNOSTICS
    
    # Plot Scree plot
    #avoid no visible binding probl
    eigenvalue <- percent <-NULL
    
    df <- data.frame(eigenvalue=seq(1:length(eig.top.pc)), percent=eig.top.pc)
    if (datatype == "SNP") {
        xlab <- paste("PCA Axis")
    } else {
        xlab <- paste("PCoA Axis")
    }
    ylab <- paste("Percentage Contribution")
    
    p1 <- ggplot(df,aes(x= eigenvalue, y=percent )) +
            geom_line( color=plot_colours[2]) +
            geom_point(color=plot_colours[1],size=4 ) +
            geom_hline(yintercept = 10, color="blue" ) +
            plot_theme +
            xlab(xlab) +
            ylab(ylab) +
            ggtitle(title)

    if (any(eig.raw < 0)) {
        main <- "Noise Axes -- Warning: some eigenvalues < 0"
    } else {
        main <- "Noise Axes -- all eigenvalues positive"
    }
    
    p2 <- ggplot(as.data.frame(eig.raw.noise),aes(x= eig.raw.noise)) +
        geom_histogram(bins = 50, color = plot_colours[1], fill = plot_colours[2]) +
        geom_vline(xintercept = 0, color="blue" ) +
        plot_theme +
        xlab("Eigenvalue") +
        ylab("Count") +
        ggtitle(main)
    
    # printing outputs
    p3 <- (p1/p2)
    print(p3)

    # SAVE INTERMEDIATES TO TEMPDIR 
    if(save2tmp){
      # creating temp file names
      temp_plot <- tempfile(pattern = "Plot_")
      match_call <- paste0(names(match.call()),"_",as.character(match.call()),collapse = "_")
      # saving to tempdir
      saveRDS(list(match_call,p3), file = temp_plot)
      if(verbose>=2){
        cat(report("  Saving ggplot(s) to the session tempfile\n"))
        cat(report("  NOTE: Retrieve output files from tempdir using gl.list.reports() and gl.print.reports()\n"))
      }
    }

    # FLAG SCRIPT END

    if (verbose > 0) {
        cat(report("Completed:", funname, "\n\n"))
    }

     class(p.object) <- "glPca"
     invisible(p.object)
}
<|MERGE_RESOLUTION|>--- conflicted
+++ resolved
@@ -122,11 +122,8 @@
   utils.flag.start(func=funname,build="Jackson",v=verbose)
   
 # CHECK DATATYPE 
-<<<<<<< HEAD
   datatype <- utils.check.datatype(x,accept=c("SNP", "SilicoDArT", "dist", "fd"), verbose=verbose)
-=======
-  datatype <- utils.check.datatype(x,accept=c("SNP", "SilicoDArT", "dist", "fd"),verbose=verbose)
->>>>>>> 71ed1451
+  
   if(datatype=="fd"){
     datatype <- utils.check.datatype(x$gl, verbose=verbose)
     x <- x$gl
