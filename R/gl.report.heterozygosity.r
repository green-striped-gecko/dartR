#' @name gl.report.heterozygosity
#' @title Reports observed, expected and unbiased heterozygosities and FIS
#' (inbreeding coefficient) by population or by individual from SNP data
#' @description Calculates the observed, expected and unbiased expected (i.e.
#' corrected for sample size) heterozygosities and FIS (inbreeding coefficient)
#' for each population or the observed heterozygosity for each individual in a
#' genlight object.
#'
#' @param x Name of the genlight object containing the SNP [required].
#' @param method Calculate heterozygosity by population (method='pop') or by
#' individual (method='ind') [default 'pop'].
#' @param n.invariant An estimate of the number of invariant sequence tags used
#' to adjust the heterozygosity rate [default 0].
#' @param plot.out Whether produce a plot of the results [default TRUE].
<<<<<<< HEAD
#' @param plot_theme Theme for the plot. See Details for options [default theme_dartR()].
#' @param plot_colors_pop A color palette for population plots or a list with 
#' as many colors as there are populations in the dataset [default discrete_palette].
#' @param plot_colors_ind List of two color names for the borders and fill of 
=======
#' @param plot_theme Theme for the plot. See Details for options
#' [default theme_dartR()].
#' @param plot_colors_pop A color palette for population plots or a list with
#' as many colors as there are populations in the dataset
#' [default discrete_palette].
#' @param plot_colors_ind List of two color names for the borders and fill of
>>>>>>> 18f41bb4
#' the plot by individual [default two_colors].
#' @param save2tmp If TRUE, saves any ggplots and listings to the session
#' temporary directory (tempdir) [default FALSE].
#' @param verbose Verbosity: 0, silent or fatal errors; 1, begin and end; 2,
#' progress log; 3, progress and results summary; 5, full report
#' [default NULL, unless specified using gl.set.verbosity].
#'
#' @details
#' Observed heterozygosity for a population takes the proportion of
#' heterozygous loci for each individual then averages over the individuals in
#' that population. The calculations take into account missing values.
#'
#' Expected heterozygosity for a population takes the expected proportion of
#' heterozygotes, that is, expected under Hardy-Weinberg equilibrium, for each
#' locus, then averages this across the loci for an average estimate for the
#' population.
#'
#' Observed heterozygosity for individuals is calculated as the proportion of
#' loci that are heterozygous for that individual.
#'
#' Finally, the loci that are invariant across all individuals in the dataset
#' (that is, across populations), is typically unknown. This can render
#' estimates of heterozygosity analysis specific, and so it is not valid to
#' compare such estimates across species or even across different analyses. This
#' is a similar problem faced by microsatellites. If you have an estimate of the
#' number of invariant sequence tags (loci) in your data, such as provided by
#' \code{\link{gl.report.secondaries}}, you can specify it with the n.invariant
#' parameter to standardize your estimates of heterozygosity.
#'
#' \strong{NOTE}: It is important to realise that estimation of adjusted
#' heterozygosity requires that secondaries not to be removed.
#'
#' Heterozygosities and FIS (inbreeding coefficient) are calculated by locus
#' within each population using the following equations:
#' \itemize{
#' \item Observed heterozygosity (Ho) = number of homozygotes / n_Ind,
#' where n_Ind is the number of individuals without missing data.
#' \item Observed heterozygosity adjusted (Ho.adj) <- Ho * n_Loc /
#'  (n_Loc + n.invariant),
#' where n_Loc is the number of loci that do not have all missing data  and
#' n.invariant is an estimate of the number of invariant loci to adjust
#' heterozygosity.
#' \item Expected heterozygosity (He) = 1 - (p^2 + q^2),
#' where p is the frequency of the reference allele and q is the frequency of
#' the alternative allele.
<<<<<<< HEAD
#' \item Expected heterozygosity adjusted (He.adj) = He * n_Loc / (n_Loc + n.invariant)
#' \item Unbiased expected heterozygosity (uHe) = He * (2 * n_Ind / (2 * n_Ind - 1)) 
#' \item Inbreeding coefficient (FIS) = 1 - (Ho / uHe)
=======
#' \item Expected heterozygosity adjusted (He.adj) = He * n_Loc /
#' (n_Loc + n.invariant)
#' \item Unbiased expected heterozygosity (uHe) = He * (2 * n_Ind /
#' (2 * n_Ind - 1))
#' \item Inbreeding coefficient (FIS) = 1 - (mean(Ho) / mean(uHe))
>>>>>>> 18f41bb4
#' }
#'
#'\strong{ Function's output }
#'
#' Output for method='pop' is an ordered barchart of observed heterozygosity,
#' expected heterozygosity and FIS (Inbreeding coefficient) across populations
#' together with a table of mean observed and expected heterozygosities and FIS
#' by population and their respective standard deviations (SD).
#'
#' Output for method='ind' is a histogram and a boxplot of heterozygosity across
#' individuals.
#'
#'  Plots and table are saved to the session temporary directory (tempdir)
#'
#'  Examples of other themes that can be used can be consulted in \itemize{
#'  \item \url{https://ggplot2.tidyverse.org/reference/ggtheme.html} and \item
#'  \url{https://yutannihilation.github.io/allYourFigureAreBelongToUs/ggthemes/}
#'  }
#'
#' @return A dataframe containing population labels, heterozygosities, FIS,
#' their standard deviations and sample sizes
#'
#' @author Custodian: Luis Mijangos (Post to
#' \url{https://groups.google.com/d/forum/dartr})
#'
#' @examples
#' df <- gl.report.heterozygosity(platypus.gl)
#' df <- gl.report.heterozygosity(platypus.gl,method='ind')
#' n.inv <- gl.report.secondaries(platypus.gl)
#' gl.report.heterozygosity(platypus.gl, n.invariant = n.inv[7, 2])
#'
#' @seealso \code{\link{gl.filter.heterozygosity}}
#'
#' @family reporting functions
#' @export

gl.report.heterozygosity <- function(x,
                                     method = "pop",
                                     n.invariant = 0,
                                     plot.out = TRUE,
<<<<<<< HEAD
                                     plot_theme = theme_dartR(), 
=======
                                     plot_theme = theme_dartR(),
>>>>>>> 18f41bb4
                                     plot_colors_pop = discrete_palette,
                                     plot_colors_ind = two_colors,
                                     save2tmp = FALSE,
                                     verbose = NULL) {
    # SET VERBOSITY
    verbose <- gl.check.verbosity(verbose)
    
    # FLAG SCRIPT START
    funname <- match.call()[[1]]
    utils.flag.start(func = funname,
                     build = "Jackson",
                     verbosity = verbose)
    
    # CHECK DATATYPE
    datatype <-
        utils.check.datatype(x, accept = "SNP", verbose = verbose)
    
    # FUNCTION SPECIFIC ERROR CHECKING
    
    if (!(method == "pop" | method == "ind")) {
        cat(
            warn(
                "Warning: Method must either be by population or by individual, set to method='pop'\n"
            )
        )
        method <- "pop"
    }
    
    if (n.invariant < 0) {
        cat(warn(
            "Warning: Number of invariant loci must be non-negative, set to zero\n"
        ))
        n.invariant <- 0
        if (verbose == 5) {
            cat(
                report(
                    "  No. of invariant loci can be esimated using gl.report.secondaries\n"
                )
            )
        }
    }
    
    if (any(grepl(x@other$history, pattern = "gl.filter.secondaries") == TRUE) &
        n.invariant > 0) {
        cat(
            warn(
                "  Warning: Estimation of adjusted heterozygosity requires that secondaries not to be removed. A gl.filter.secondaries call was found in the history. This may cause the results to be incorrect\n"
            )
        )
    }
    
    # DO THE JOB
    
    ########### FOR METHOD BASED ON POPULATIONS
    
    if (method == "pop") {
        # Set a population if none is specified (such as if the genlight object
        # has been generated manually)
        if (is.null(pop(x)) |
            is.na(length(pop(x))) | length(pop(x)) <= 0) {
            if (verbose >= 2) {
                cat(
                    warn(
                        "  No population assignments detected,
                             individuals assigned to a single population labelled 'pop1'\n"
                    )
                )
            }
            pop(x) <- array("pop1", dim = nInd(x))
            pop(x) <- as.factor(pop(x))
        }
        
        # Split the genlight object into a list of populations
        sgl <- seppop(x)
        
        # OBSERVED HETEROZYGOSITY
        if (verbose >= 2) {
            cat(
                report(
                    "  Calculating Observed Heterozygosities, averaged across loci, for each population\n"
                )
            )
        }
        
        # Calculate heterozygosity for each population in the list
        # CP = Carlo Pacioni CP ###
        Ho.loc <-
            lapply(sgl, function(x)
                colMeans(as.matrix(x) == 1, na.rm = TRUE))
        ##########
        
        Ho <-
            unlist(lapply(sgl, function(x)
                mean(
                    colMeans(as.matrix(x) == 1, na.rm = TRUE), na.rm = TRUE
                )))
        
        ### CP ### observed heterozygosity standard deviation
        HoSD <-
            unlist(lapply(sgl, function(x)
                sd(
                    colMeans(as.matrix(x) == 1, na.rm = TRUE), na.rm = TRUE
                )))
        ##########
        
        # Calculate the number of loci that are not all NAs CP ###
        n_loc <-
            unlist(lapply(sgl, function(x)
                sum(!(
                    colSums(is.na(as.matrix(x))) == nrow(as.matrix(x))
                ))))
        ##########
        
        # Apply correction CP ###
        Ho.adj <- Ho * n_loc / (n_loc + n.invariant)
        # Manually compute SD for Ho.adj sum of the square of differences from
        # the mean for polymorphic sites plus sum of the square of differences
        #(which is the Ho.adj because Ho=0) from the mean for invariant sites
        Ho.adjSD <-
            sqrt((
                mapply(function(x, Mean)
                    sum((x - Mean) ^ 2, na.rm = TRUE), Ho.loc, Mean = Ho.adj) + n.invariant * Ho.adj ^
                    2
            ) / (n_loc +
                     n.invariant - 1))
        
        ind.count <- function(x) {
            # the loci that are completely missing
            loci.na <-
                which(colSums(is.na(as.matrix(x))) == nrow(as.matrix(x)))
            # the number of samples in the matrix the number of non-genotyped
            # samples remove the loci that are completely missing
            if (length(loci.na) > 0) {
                nind <-
                    mean(nrow(as.matrix(x)) - colSums(is.na(as.matrix(x)))[-loci.na])
                # the number of samples in the matrix the number of
                # non-genotyped samples
            } else {
                nind <- mean(nrow(as.matrix(x)) - colSums(is.na(as.matrix(x))))
            }
            
            return(nind)
        }
        
        n_ind <- sapply(sgl, ind.count)
        
        ##########
        
        # EXPECTED HETEROZYGOSITY
        if (verbose >= 2) {
            cat(report("  Calculating Expected Heterozygosities\n\n"))
        }
        
        Hexp <- array(NA, length(sgl))
        Hexp.adj <- array(NA, length(sgl))
        
        ### CP ###
        HexpSD <- array(NA, length(sgl))
        uHexp <- array(NA, length(sgl))
        uHexpSD <- array(NA, length(sgl))
        Hexp.adjSD <- array(NA, length(sgl))
        ##########
        
        FIS <- array(NA, length(sgl))
        FISSD <- array(NA, length(sgl))
        
        # For each population
        for (i in 1:length(sgl)) {
            gl <- sgl[[i]]
            gl <- utils.recalc.freqhomref(gl, verbose = 0)
            gl <- utils.recalc.freqhomsnp(gl, verbose = 0)
            gl <- utils.recalc.freqhets(gl, verbose = 0)
            p <- gl@other$loc.metrics$FreqHomRef
            q <- gl@other$loc.metrics$FreqHomSnp
            hets <- gl@other$loc.metrics$FreqHets
            p <- (2 * p + hets) / 2
            q <- (2 * q + hets) / 2
            H <- 1 - (p ^ 2 + q ^ 2)
            
            
            ### CP ### Unbiased He (i.e. corrected for sample size) hard
            # coded for diploid
            uH <-
                (2 * as.numeric(n_ind[i]) / (2 * as.numeric(n_ind[i]) - 1)) * H
            ##########
            
            Hexp[i] <- mean(H, na.rm = T)
            ### CP ###
            uHexp[i] <- mean(uH, na.rm = T)
            Hexp.adj[i] <-
                Hexp[i] * n_loc[i] / (n_loc[i] + n.invariant)
            HexpSD[i] <- sd(H, na.rm = T)
            uHexpSD[i] <- sd(uH, na.rm = T)
            Hexp.adjSD[i] <-
                sqrt((sum((
                    H - Hexp.adj[i]
                ) ^ 2, na.rm = TRUE) + n.invariant * Hexp.adj[i] ^ 2) / (n_loc[i] + n.invariant - 1))
            ##########
<<<<<<< HEAD
            FIS_temp <- 1-(unlist(Ho.loc[i])/uH)
            FIS[i] <- mean(FIS_temp, na.rm=T)
            FISSD[i] <- sd(FIS_temp, na.rm=T)
=======
            FIS_temp <- 1 - (mean(unlist(Ho.loc[i]),na.rm = T) / mean(uH,na.rm = T))
            FIS[i] <- mean(FIS_temp, na.rm = T)
            #FISSD[i] <- sd(FIS_temp, na.rm = T)
>>>>>>> 18f41bb4
        }
        
        ### CP ###
        df <-
            data.frame(
                pop = popNames(x),
                nInd = n_ind,
                nLoc = n_loc,
                nLoc.adj = n_loc / (n_loc + n.invariant),
                Ho = as.numeric(Ho),
                HoSD = HoSD,
                Ho.adj = as.numeric(Ho.adj),
                Ho.adjSD = Ho.adjSD,
                He = round(Hexp, 6),
                HeSD = round(HexpSD, 6),
                uHe = round(uHexp, 6),
                uHeSD = round(uHexpSD, 6),
                He.adj = round(Hexp.adj, 8),
                He.adjSD = round(Hexp.adjSD, 8),
                FIS = FIS
                # FISSD = FISSD
            )
        ##########
        
        if (plot.out) {
            value <- color <- variable <- He.adj <- NULL
<<<<<<< HEAD
        # printing plots and reports
        # assigning colors to populations
        if(class(plot_colors_pop)=="function"){
            colors_pops <- plot_colors_pop(length(levels(pop(x))))
        }
        
        if(class(plot_colors_pop)!="function"){
            colors_pops <- plot_colors_pop
        }

        if (n.invariant==0) {
            df.ordered <- df
            df.ordered$color <- colors_pops
            df.ordered <- df.ordered[order(df.ordered$Ho), ]
            df.ordered$pop <- factor(df.ordered$pop, levels = df.ordered$pop)
            df.ordered <- df.ordered[,c("pop","nInd","Ho","He","FIS","color")]
            df.ordered <- reshape2::melt(df.ordered,id=c("pop","color","nInd"))
=======
            # printing plots and reports assigning colors to populations
            if (class(plot_colors_pop) == "function") {
                colors_pops <- plot_colors_pop(length(levels(pop(x))))
            }
            
            if (class(plot_colors_pop) != "function") {
                colors_pops <- plot_colors_pop
            }
>>>>>>> 18f41bb4
            
            if (n.invariant == 0) {
                df.ordered <- df
                df.ordered$color <- colors_pops
                df.ordered <- df.ordered[order(df.ordered$Ho),]
                df.ordered$pop <-
                    factor(df.ordered$pop, levels = df.ordered$pop)
                df.ordered <-
                    df.ordered[, c("pop", "nInd", "Ho", "He", "FIS", "color")]
                df.ordered <-
                    reshape2::melt(df.ordered, id = c("pop", "color", "nInd"))
                
                colors_pops_plot <-
                    df.ordered[, c("pop", "color", "variable", "value")]
                colors_pops_plot <-
                    colors_pops_plot[colors_pops_plot$variable == "Ho", ]
                colors_pops_plot <-
                    colors_pops_plot[order(as.character(colors_pops_plot$value)), ]
                
                p3 <-
                    ggplot(df.ordered,
                           aes(x = pop,
                               y = value)) + geom_bar(
                                   position = "dodge2",
                                   stat = "identity",
                                   color = "black",
                                   fill = rep(colors_pops_plot$color, each =
                                                  3)
                               ) +
                    scale_x_discrete(labels = paste(
                        df.ordered$pop,
                        round(df.ordered$nInd,
                              0),
                        sep = " | "
                    )) +
                    geom_text(
                        label = rep(c("Ho", "He", "FIS"), length(unique(
                            df.ordered$pop
                        ))),
                        position = position_dodge2(width = 0.9),
                        stat = "identity",
                        vjust = -0.50,
                        size = 4,
                        inherit.aes = TRUE, fontface = "bold"
                    ) +
                    
                    plot_theme +
                    theme(
                        axis.ticks.x = element_blank(),
                        axis.text.x = element_text(
                            angle = 90,
                            hjust = 1,
                            face = "bold",
                            size = 12
                        ),
                        axis.title.x = element_blank(),
                        axis.ticks.y = element_blank(),
                        axis.title.y = element_blank(),
                        legend.position = "none"
                    ) + labs(fill = "Population") +
                    ggtitle("Heterozygosities and FIS by Population")
            } else {
                df.ordered <- df
                df.ordered$color <- colors_pops
                df.ordered <-
                    df.ordered[order(df.ordered$Ho.adj),]
                df.ordered$pop <-
                    factor(df.ordered$pop, levels = df.ordered$pop)
                p1 <-
                    ggplot(df.ordered, aes(
                        x = pop,
                        y = Ho.adj,
                        fill = pop
                    )) + geom_bar(position = "dodge",
                                  stat = "identity",
                                  color = "black") +
                    scale_fill_manual(values = df.ordered$color) + scale_x_discrete(labels = paste(
                        df.ordered$pop,
                        round(df.ordered$nInd, 0),
                        sep = " | "
                    )) + plot_theme + theme(
                        axis.ticks.x = element_blank(),
                        axis.text.x = element_blank(),
                        axis.title.x = element_blank(),
                        axis.ticks.y = element_blank(),
                        axis.title.y = element_blank(),
                        legend.position = "none"
                    ) + labs(fill = "Population") + ggtitle("Adjusted Observed Heterozygosity by Population")
                
<<<<<<< HEAD
            df.ordered <- df
            df.ordered$color <- colors_pops
            df.ordered <- df.ordered[order(df.ordered$Ho.adj), ]
            df.ordered$pop <- factor(df.ordered$pop, levels = df.ordered$pop)
            p1 <- ggplot(df.ordered, aes(x = pop, y = Ho.adj, fill = pop)) + 
                geom_bar(position = "dodge", stat = "identity", color = "black") + 
                scale_fill_manual(values = df.ordered$color ) + 
                scale_x_discrete(labels = paste(df.ordered$pop,
                                                round(df.ordered$nInd,0), sep = " | ")) + 
                plot_theme + 
                theme(axis.ticks.x = element_blank(),
                      axis.text.x = element_blank(),  
                      axis.title.x = element_blank(), 
                      axis.ticks.y = element_blank(), 
                      axis.title.y = element_blank(), 
                      legend.position = "none") + 
                labs(fill = "Population") + 
                ggtitle("Adjusted Observed Heterozygosity by Population")

            p2 <- ggplot(df.ordered, aes(x = pop, y = He.adj, fill = pop)) + 
                geom_bar(position = "dodge", stat = "identity", color = "black") + 
                scale_fill_manual(values = df.ordered$color ) + 
                scale_x_discrete(labels = paste(df.ordered$pop,
                                                round(df.ordered$nInd,0), sep = " | ")) + 
                plot_theme + 
                theme(axis.ticks.x = element_blank(),
                      axis.text.x = element_text(angle = 90, hjust = 1, face = "bold", size = 12), 
                      axis.title.x = element_blank(),
                      axis.ticks.y = element_blank(), 
                      axis.title.y = element_blank(),
                      legend.position = "none") + 
                labs(fill = "Population") + 
                ggtitle("Adjusted Expected Heterozygosity by Population")
            
            p3 <- (p1/p2)
=======
                p2 <-
                    ggplot(df.ordered, aes(
                        x = pop,
                        y = He.adj,
                        fill = pop
                    )) + geom_bar(position = "dodge",
                                  stat = "identity",
                                  color = "black") +
                    scale_fill_manual(values = df.ordered$color) + scale_x_discrete(labels = paste(
                        df.ordered$pop,
                        round(df.ordered$nInd, 0),
                        sep = " | "
                    )) + plot_theme + theme(
                        axis.ticks.x = element_blank(),
                        axis.text.x = element_text(
                            angle = 90,
                            hjust = 1,
                            face = "bold",
                            size = 12
                        ),
                        axis.title.x = element_blank(),
                        axis.ticks.y = element_blank(),
                        axis.title.y = element_blank(),
                        legend.position = "none"
                    ) +
                    labs(fill = "Population") + ggtitle("Adjusted Expected Heterozygosity by Population")
                
                p3 <- (p1 / p2)
            }
>>>>>>> 18f41bb4
        }
        
        # OUTPUT REPORT
        if (verbose >= 3) {
            cat("  Reporting Heterozygosity by Population\n")
            cat("\n  No. of loci =", nLoc(x), "\n")
            cat("  No. of individuals =", nInd(x), "\n")
            cat("  No. of populations =", nPop(x), "\n")
            cat("    Minimum Observed Heterozygosity: ", round(min(df$Ho, na.rm = TRUE), 6))
            if (n.invariant > 0) {
                cat("   [Corrected:", round(min(df$Ho.adj, na.rm = TRUE), 6), "]\n")
            } else {
                cat("\n")
            }
            cat("    Maximum Observed Heterozygosity: ", round(max(df$Ho, na.rm = TRUE), 6))
            if (n.invariant > 0) {
                cat("   [Corrected:", round(max(df$Ho.adj, na.rm = TRUE), 6), "]\n")
            } else {
                cat("\n")
            }
            cat("    Average Observed Heterozygosity: ",
                round(mean(df$Ho, na.rm = TRUE), 6))
            if (n.invariant > 0) {
                cat("   [Corrected:", round(mean(df$Ho.adj, na.rm = TRUE), 6), "]\n\n")
            } else {
                cat("\n\n")
            }
            cat("    Minimum Unbiased Expected Heterozygosity: ",
                round(min(df$uHe, na.rm = TRUE), 6))
            if (n.invariant > 0) {
                cat("   [Corrected:", round(min(df$He.adj, na.rm = TRUE), 6), "]\n")
            } else {
                cat("\n")
            }
            cat("    Maximum Unbiased Expected Heterozygosity: ",
                round(max(df$uHe, na.rm = TRUE), 6))
            if (n.invariant > 0) {
                cat("   [Corrected:", round(max(df$He.adj, na.rm = TRUE), 6), "]\n")
            } else {
                cat("\n")
            }
            cat("    Average Unbiased Expected Heterozygosity: ",
                round(mean(df$uHe, na.rm = TRUE), 6))
            if (n.invariant > 0) {
                cat("   [Corrected:", round(mean(df$He.adj, na.rm = TRUE), 6), "]\n\n")
            } else {
                cat("\n\n")
            }
            
            if (n.invariant > 0) {
                cat(
                    "  Average correction factor for invariant loci =",
                    mean(n_loc / (n_loc + n.invariant), na.rm = T),
                    "\n"
                )
            } else {
                cat(
                    "  Heterozygosity estimates not corrected for uncalled invariant loci\n"
                )
            }
        }
        
        # PRINTING OUTPUTS
        if (plot.out) {
            suppressWarnings(print(p3))
        }
        if (verbose >= 2) {
            if (n.invariant > 0) {
                print(df)
            } else {
                print(df[, c(
                    "pop",
                    "nInd",
                    "nLoc",
                    "Ho",
                    "HoSD",
                    "He",
                    "HeSD",
                    "uHe",
                    "uHeSD",
                    "FIS"
                    # ,
                    # "FISSD"
                )], row.names = FALSE)
            }
        }
    }
    
    ########### FOR METHOD BASED ON INDIVIDUAL
    
    if (method == "ind") {
        if (verbose >= 2) {
            cat(report(
                "  Calculating observed heterozygosity for individuals\n"
            ))
            cat(report(
                "  Note: No adjustment for invariant loci (n.invariant set to 0)\n"
            ))
        }
        # Convert to matrix
        m <- as.matrix(x)
        
        # For each individual determine counts of hets, homs and NAs
        c.na <- array(NA, nInd(x))
        c.hets <- array(NA, nInd(x))
        c.hom0 <- array(NA, nInd(x))
        c.hom2 <- array(NA, nInd(x))
        for (i in 1:nInd(x)) {
            c.na[i] <- sum(is.na(m[i,]))
            c.hets[i] <-
                sum(m[i,] == 1, na.rm = TRUE) / (nLoc(x) - c.na[i])
            c.hom0[i] <-
                sum(m[i,] == 0, na.rm = TRUE) / (nLoc(x) - c.na[i])
            c.hom2[i] <-
                sum(m[i,] == 2, na.rm = TRUE) / (nLoc(x) - c.na[i])
        }
        
        # Join the sample sizes with the heterozygosities
        df <-
            cbind.data.frame(x@ind.names, c.hets, c.hom0, c.hom2)
        names(df) <-
            c("ind.name", "Ho", "f.hom.ref", "f.hom.alt")
        
        # Boxplot
<<<<<<< HEAD
        if(plot.out){
        upper <- ceiling(max(df$Ho)*10)/10
        p1 <- ggplot(df, aes(y = Ho)) + 
          geom_boxplot(color = plot_colors_ind[1], 
                       fill = plot_colors_ind[2]) + 
          coord_flip() + 
          plot_theme + 
          xlim(range = c(-1,1)) + 
          ylim(0,upper) +
          ylab(" ") + 
          theme(axis.text.y = element_blank(),axis.ticks.y = element_blank()) +
          ggtitle("Observed Heterozygosity by Individual")
        
        # Histogram
        p2 <- ggplot(df,aes(x=Ho)) + 
          geom_histogram(bins = 25, color =plot_colors_ind[1], fill = plot_colors_ind[2]) + 
          coord_cartesian(xlim = c(0, upper)) + 
          xlab("Observed heterozygosity") + 
          ylab("Count") + 
          plot_theme
=======
        if (plot.out) {
            upper <- ceiling(max(df$Ho) * 10) / 10
            p1 <-
                ggplot(df, aes(y = Ho)) + geom_boxplot(color = plot_colors_ind[1], fill = plot_colors_ind[2]) + coord_flip() + plot_theme +
                xlim(range = c(-1, 1)) + ylim(0, upper) + ylab(" ") + theme(axis.text.y = element_blank(),
                                                                            axis.ticks.y = element_blank()) +
                ggtitle("Observed Heterozygosity by Individual")
            
            # Histogram
            p2 <-
                ggplot(df, aes(x = Ho)) + geom_histogram(bins = 25,
                                                         color = plot_colors_ind[1],
                                                         fill = plot_colors_ind[2]) + coord_cartesian(xlim = c(0,
                                                                                                               upper)) + xlab("Observed heterozygosity") + ylab("Count") + plot_theme
>>>>>>> 18f41bb4
        }
        
        outliers_temp <-
            ggplot_build(p1)$data[[1]]$outliers[[1]]
        outliers <-
            data.frame(ID = as.character(df$ind.name[df$Ho %in% outliers_temp]), Ho = outliers_temp)
        
        # OUTPUT REPORT
        if (verbose >= 3) {
            cat("Reporting Heterozygosity by Individual\n")
            cat("No. of loci =", nLoc(x), "\n")
            cat("No. of individuals =", nInd(x), "\n")
            cat("  Minimum Observed Heterozygosity: ",
                round(min(df$Ho), 6),
                "\n")
            cat("  Maximum Observed Heterozygosity: ",
                round(max(df$Ho), 6),
                "\n")
            cat("  Average Observed Heterozygosity: ",
                round(mean(df$Ho), 6),
                "\n\n")
            cat("  Results returned as a dataframe\n\n")
            if (nrow(outliers) == 0) {
                cat("  No outliers detected\n\n")
            } else {
                cat("  Outliers detected\n")
                print(outliers)
                cat("\n")
            }
        }
        
        # PRINTING OUTPUTS
        if (plot.out) {
            p3 <- (p1 / p2) + plot_layout(heights = c(1, 4))
            print(p3)
        }
        if (verbose >= 2) {
            print(df, row.names = FALSE)
        }
    }
    
    # SAVE INTERMEDIATES TO TEMPDIR
    if (save2tmp) {
        # creating temp file names
        if (plot.out) {
            temp_plot <- tempfile(pattern = "Plot_")
        }
        temp_table <- tempfile(pattern = "Table_")
        match_call <-
            paste0(names(match.call()),
                   "_",
                   as.character(match.call()),
                   collapse = "_")
        # saving to tempdir
        if (plot.out) {
            saveRDS(list(match_call, p3), file = temp_plot)
            if (verbose >= 2) {
                cat(report("  Saving the ggplot to session tempfile\n"))
            }
        }
        saveRDS(list(match_call, df), file = temp_table)
        if (verbose >= 2) {
            cat(report("  Saving tabulation to session tempfile\n"))
            cat(
                report(
                    "  NOTE: Retrieve output files from tempdir using gl.list.reports() and gl.print.reports()\n"
                )
            )
        }
    }
    
    if (verbose >= 3) {
        cat(report("  Returning a dataframe with heterozygosity values\n"))
    }
    
    # FLAG SCRIPT END
    if (verbose >= 1) {
        cat(report("Completed:", funname, "\n"))
    }
    
    # RETURN
    
    invisible(df)
}<|MERGE_RESOLUTION|>--- conflicted
+++ resolved
@@ -12,19 +12,12 @@
 #' @param n.invariant An estimate of the number of invariant sequence tags used
 #' to adjust the heterozygosity rate [default 0].
 #' @param plot.out Whether produce a plot of the results [default TRUE].
-<<<<<<< HEAD
-#' @param plot_theme Theme for the plot. See Details for options [default theme_dartR()].
-#' @param plot_colors_pop A color palette for population plots or a list with 
-#' as many colors as there are populations in the dataset [default discrete_palette].
-#' @param plot_colors_ind List of two color names for the borders and fill of 
-=======
 #' @param plot_theme Theme for the plot. See Details for options
 #' [default theme_dartR()].
 #' @param plot_colors_pop A color palette for population plots or a list with
 #' as many colors as there are populations in the dataset
 #' [default discrete_palette].
 #' @param plot_colors_ind List of two color names for the borders and fill of
->>>>>>> 18f41bb4
 #' the plot by individual [default two_colors].
 #' @param save2tmp If TRUE, saves any ggplots and listings to the session
 #' temporary directory (tempdir) [default FALSE].
@@ -70,17 +63,11 @@
 #' \item Expected heterozygosity (He) = 1 - (p^2 + q^2),
 #' where p is the frequency of the reference allele and q is the frequency of
 #' the alternative allele.
-<<<<<<< HEAD
-#' \item Expected heterozygosity adjusted (He.adj) = He * n_Loc / (n_Loc + n.invariant)
-#' \item Unbiased expected heterozygosity (uHe) = He * (2 * n_Ind / (2 * n_Ind - 1)) 
-#' \item Inbreeding coefficient (FIS) = 1 - (Ho / uHe)
-=======
 #' \item Expected heterozygosity adjusted (He.adj) = He * n_Loc /
 #' (n_Loc + n.invariant)
 #' \item Unbiased expected heterozygosity (uHe) = He * (2 * n_Ind /
 #' (2 * n_Ind - 1))
 #' \item Inbreeding coefficient (FIS) = 1 - (mean(Ho) / mean(uHe))
->>>>>>> 18f41bb4
 #' }
 #'
 #'\strong{ Function's output }
@@ -121,11 +108,7 @@
                                      method = "pop",
                                      n.invariant = 0,
                                      plot.out = TRUE,
-<<<<<<< HEAD
-                                     plot_theme = theme_dartR(), 
-=======
                                      plot_theme = theme_dartR(),
->>>>>>> 18f41bb4
                                      plot_colors_pop = discrete_palette,
                                      plot_colors_ind = two_colors,
                                      save2tmp = FALSE,
@@ -324,15 +307,9 @@
                     H - Hexp.adj[i]
                 ) ^ 2, na.rm = TRUE) + n.invariant * Hexp.adj[i] ^ 2) / (n_loc[i] + n.invariant - 1))
             ##########
-<<<<<<< HEAD
-            FIS_temp <- 1-(unlist(Ho.loc[i])/uH)
-            FIS[i] <- mean(FIS_temp, na.rm=T)
-            FISSD[i] <- sd(FIS_temp, na.rm=T)
-=======
             FIS_temp <- 1 - (mean(unlist(Ho.loc[i]),na.rm = T) / mean(uH,na.rm = T))
             FIS[i] <- mean(FIS_temp, na.rm = T)
             #FISSD[i] <- sd(FIS_temp, na.rm = T)
->>>>>>> 18f41bb4
         }
         
         ### CP ###
@@ -359,25 +336,6 @@
         
         if (plot.out) {
             value <- color <- variable <- He.adj <- NULL
-<<<<<<< HEAD
-        # printing plots and reports
-        # assigning colors to populations
-        if(class(plot_colors_pop)=="function"){
-            colors_pops <- plot_colors_pop(length(levels(pop(x))))
-        }
-        
-        if(class(plot_colors_pop)!="function"){
-            colors_pops <- plot_colors_pop
-        }
-
-        if (n.invariant==0) {
-            df.ordered <- df
-            df.ordered$color <- colors_pops
-            df.ordered <- df.ordered[order(df.ordered$Ho), ]
-            df.ordered$pop <- factor(df.ordered$pop, levels = df.ordered$pop)
-            df.ordered <- df.ordered[,c("pop","nInd","Ho","He","FIS","color")]
-            df.ordered <- reshape2::melt(df.ordered,id=c("pop","color","nInd"))
-=======
             # printing plots and reports assigning colors to populations
             if (class(plot_colors_pop) == "function") {
                 colors_pops <- plot_colors_pop(length(levels(pop(x))))
@@ -386,7 +344,6 @@
             if (class(plot_colors_pop) != "function") {
                 colors_pops <- plot_colors_pop
             }
->>>>>>> 18f41bb4
             
             if (n.invariant == 0) {
                 df.ordered <- df
@@ -476,43 +433,6 @@
                         legend.position = "none"
                     ) + labs(fill = "Population") + ggtitle("Adjusted Observed Heterozygosity by Population")
                 
-<<<<<<< HEAD
-            df.ordered <- df
-            df.ordered$color <- colors_pops
-            df.ordered <- df.ordered[order(df.ordered$Ho.adj), ]
-            df.ordered$pop <- factor(df.ordered$pop, levels = df.ordered$pop)
-            p1 <- ggplot(df.ordered, aes(x = pop, y = Ho.adj, fill = pop)) + 
-                geom_bar(position = "dodge", stat = "identity", color = "black") + 
-                scale_fill_manual(values = df.ordered$color ) + 
-                scale_x_discrete(labels = paste(df.ordered$pop,
-                                                round(df.ordered$nInd,0), sep = " | ")) + 
-                plot_theme + 
-                theme(axis.ticks.x = element_blank(),
-                      axis.text.x = element_blank(),  
-                      axis.title.x = element_blank(), 
-                      axis.ticks.y = element_blank(), 
-                      axis.title.y = element_blank(), 
-                      legend.position = "none") + 
-                labs(fill = "Population") + 
-                ggtitle("Adjusted Observed Heterozygosity by Population")
-
-            p2 <- ggplot(df.ordered, aes(x = pop, y = He.adj, fill = pop)) + 
-                geom_bar(position = "dodge", stat = "identity", color = "black") + 
-                scale_fill_manual(values = df.ordered$color ) + 
-                scale_x_discrete(labels = paste(df.ordered$pop,
-                                                round(df.ordered$nInd,0), sep = " | ")) + 
-                plot_theme + 
-                theme(axis.ticks.x = element_blank(),
-                      axis.text.x = element_text(angle = 90, hjust = 1, face = "bold", size = 12), 
-                      axis.title.x = element_blank(),
-                      axis.ticks.y = element_blank(), 
-                      axis.title.y = element_blank(),
-                      legend.position = "none") + 
-                labs(fill = "Population") + 
-                ggtitle("Adjusted Expected Heterozygosity by Population")
-            
-            p3 <- (p1/p2)
-=======
                 p2 <-
                     ggplot(df.ordered, aes(
                         x = pop,
@@ -542,7 +462,6 @@
                 
                 p3 <- (p1 / p2)
             }
->>>>>>> 18f41bb4
         }
         
         # OUTPUT REPORT
@@ -667,28 +586,6 @@
             c("ind.name", "Ho", "f.hom.ref", "f.hom.alt")
         
         # Boxplot
-<<<<<<< HEAD
-        if(plot.out){
-        upper <- ceiling(max(df$Ho)*10)/10
-        p1 <- ggplot(df, aes(y = Ho)) + 
-          geom_boxplot(color = plot_colors_ind[1], 
-                       fill = plot_colors_ind[2]) + 
-          coord_flip() + 
-          plot_theme + 
-          xlim(range = c(-1,1)) + 
-          ylim(0,upper) +
-          ylab(" ") + 
-          theme(axis.text.y = element_blank(),axis.ticks.y = element_blank()) +
-          ggtitle("Observed Heterozygosity by Individual")
-        
-        # Histogram
-        p2 <- ggplot(df,aes(x=Ho)) + 
-          geom_histogram(bins = 25, color =plot_colors_ind[1], fill = plot_colors_ind[2]) + 
-          coord_cartesian(xlim = c(0, upper)) + 
-          xlab("Observed heterozygosity") + 
-          ylab("Count") + 
-          plot_theme
-=======
         if (plot.out) {
             upper <- ceiling(max(df$Ho) * 10) / 10
             p1 <-
@@ -703,7 +600,6 @@
                                                          color = plot_colors_ind[1],
                                                          fill = plot_colors_ind[2]) + coord_cartesian(xlim = c(0,
                                                                                                                upper)) + xlab("Observed heterozygosity") + ylab("Count") + plot_theme
->>>>>>> 18f41bb4
         }
         
         outliers_temp <-
