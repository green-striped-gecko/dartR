#' @name gl.filter.sexlinked
#' @title Filters loci that are sex linked
#' @description
#' Alleles unique to the Y or W chromosome and monomorphic on the X chromosomes
#' will appear in the SNP dataset as genotypes that are heterozygotic in all
#' individuals of the heterogametic sex and homozygous in all individuals of the
#' homogametic sex. This function keeps or drops loci with alleles that behave
#' in this way, as putative sex specific SNP markers.
#'
#' @param x Name of the genlight object containing the SNP or presence/absence
#'  (SilicoDArT) data [required].
#' @param sex Factor that defines the sex of individuals. See explanation in
#' details [default NULL].
#' @param filter Either 'keep' to keep sex linked markers only or 'drop' to drop
#' sex linked markers [required].
#' @param read.depth Additional filter option to keep only loci above a certain
#' read.depth. Default to 0, which means read.depth is not taken into account
#' [default 0].
#' @param t.het Tolerance in the heterogametic sex, that is t.het=0.05 means
#'  that 5\% of the heterogametic sex can be homozygous and still be regarded as
#'   consistent with a sex specific marker [default 0.1].
#' @param t.hom Tolerance in the homogametic sex, that is t.hom=0.05 means that
#' 5\% of the homogametic sex can be heterozygous and still be regarded as
#' consistent with a sex specific marker [default 0.1].
#' @param t.pres Tolerance in presence, that is t.pres=0.05 means that a
#' silicodart marker can be present in either of the sexes and still be regarded
#'  as a sex-linked marker [default 0.1].
#' @param plot.out Creates a plot that shows the heterozygosity of males and
#' females at each loci be regarded as consistent with a sex specific marker 
#' [default TRUE].
#' @param plot_theme Theme for the plot. See Details for options
#'  [default theme_dartR()].
#' @param plot_colors List of three color names for the not sex-linked loci, for
#'  the sex-linked loci and for the area in which sex-linked loci appear 
#'  [default three_colors].
#' @param verbose Verbosity: 0, silent or fatal errors; 1, begin and end; 2, 
#' progress log; 3, progress and results summary; 5, full report 
#' [default NULL, unless specified using gl.set.verbosity].
#'
#' @details
#' Sex of the individuals for which sex is known with certainty can be provided
#' via a factor (equal to the length of the number of individuals) or to be held
#' in the variable \code{x@other$ind.metrics$sex}.
#' Coding is: M for male, F for female, U or NA for unknown/missing.
#' The script abbreviates the entries here to the first character. So, coding of
#' 'Female' and 'Male' works as well. Character are also converted to upper 
#' cases.
#'
#''\strong{ Function's output }
#'
#' This function creates also a plot that shows the heterozygosity of males and
#' females at each loci for SNP data or percentage of present/absent in the case 
#' of SilicoDArT data.
#'
#'  Examples of other themes that can be used can be consulted in \itemize{
#'  \item \url{https://ggplot2.tidyverse.org/reference/ggtheme.html} and \item
#'  \url{https://yutannihilation.github.io/allYourFigureAreBelongToUs/ggthemes/}
#'  }
#'
#' @return The filtered genlight object (filter = 'keep': sex linked loci,
#' filter='drop', everything except sex linked loci).
#'
#' @author Arthur Georges, Bernd Gruber & Floriaan Devloo-Delva (Post to
#'  \url{https://groups.google.com/d/forum/dartr})
#'
#' @examples
#' out <- gl.filter.sexlinked(testset.gl, filter='drop')
#' out <- gl.filter.sexlinked(testset.gs, filter='drop')
#'
#' @family filter functions
#'
#' @export

gl.filter.sexlinked <- function(x,
                                sex = NULL,
                                filter = NULL,
                                read.depth = 0,
                                t.het = 0.1,
                                t.hom = 0.1,
                                t.pres = 0.1,
                                plot.out = TRUE,
                                plot_theme = theme_dartR(),
                                plot_colors = three_colors,
                                verbose = NULL) {
    # SET VERBOSITY
    verbose <- gl.check.verbosity(verbose)
    
    # FLAG SCRIPT START
    funname <- match.call()[[1]]
    utils.flag.start(func = funname,
                     build = "Jody",
                     verbosity = verbose)
    
    # CHECK DATATYPE
    datatype <- utils.check.datatype(x, verbose = verbose)
    
    # FUNCTION SPECIFIC ERROR CHECKING
    
    # Check for monomorphic loci
    tmp <- gl.filter.monomorphs(x, verbose = 0)
    if ((nLoc(tmp) < nLoc(x)) & verbose >= 2) {
        cat(warn("  Warning: genlight object contains monomorphic loci\n"))
    }
    
    if (is.null(filter)) {
        stop(
            error(
                "Filter option needs to be set to either 'keep' or 'drop'. Please refer to the help pages if in doubt. [?gl.filter.sexlinked]."
            )
        )
    }
    
    # FLAG SCRIPT START
    
    if (verbose >= 1) {
        if (verbose == 5) {
            cat(report("\n\nStarting", funname, "[ Build =", build, "]\n\n"))
        } else {
            cat(report("\n\nStarting", funname, "\n\n"))
        }
    }
    
    # DO THE JOB
    
    # sex should be provided as it is not a default setting, if not provided it will be searched here: reproducibility
    if (is.null(sex)) {
        sex <- x@other$ind.metrics$sex
    }
    
<<<<<<< HEAD
    if (plot.out){
      
      df$fhet <- dff$F1/(dff$F0+dff$F1+dff$F2)
      df$mhet <- dfm$M1/(dfm$M0+dfm$M1+dfm$M2)
      
      df$xy <- indexxy
      df$zw <- indexzw
      df$test <-  df$xy + df$zw 
      df_sex_linked <- df[which(df$test==1),]
      df_no_sex_linked <- df[which(df$test==0),]
      
      
      gg <- ggplot()+
        geom_rect(aes(xmin=0, xmax=t.hom, ymin=1-t.het, ymax=1), fill=three_colors[3],alpha=1/2,color="black")+
        geom_text(x=0, y=1.03, aes(label="XX/XY"))+
        geom_rect(aes(xmin=1, xmax=1-t.het, ymin=0, ymax=t.hom), fill=three_colors[3],alpha=1/2,color="black")+
        geom_text(x=1, y=-0.02, aes(label="ZZ/ZW"))  +
        geom_point(data =  df_no_sex_linked, aes(x=fhet, y=mhet),alpha=1/3, size=2,color=three_colors[1] )+
        geom_point(data = df_sex_linked, aes(x=fhet, y=mhet),alpha=1/3, size=3,color=three_colors[2] )+
        xlab("Female Heterozygosity")+ 
        ylab("Male Heterozygosity")+
        xlim(0,1)+
        ylim(0,1)+
        plot_theme
      
    suppressWarnings(print(gg))
=======
    if (is.null(sex)) {
        stop(
            error(
                "No definition for the sex of individuals is provided. If not provided via the function is needs to be at gl@other$ind.metrics$sex."
            )
        )
>>>>>>> 18f41bb4
    }
    
    if (length(sex) != nInd(x)) {
        stop(
            error(
                "The number of individuals and the number of entries defining the sex do not match. Check your genlight object and your sex defining column."
            )
        )
    }
    
    sex <- as.character(sex)
    UP <- toupper(sex)
    UP <- substring(UP, 1, 1)
    sex[UP == "F"] <- "F"
    sex[UP == "M"] <- "M"
    sex <- ifelse(sex == "F" | sex == "M", sex, "U")
    sex[is.na(sex)] <- "U"
    
    ########### FOR SNP data
    
    if (datatype == "SNP")
    {
        # Extract the data for the females
        matf <- as.matrix(x[sex == "F", ])
        # For each individual
        f <- array(data = NA, dim = c(ncol(matf), 3))
        for (i in 1:ncol(matf)) {
            # sum of genotypes 0 for homozygous for reference allele, 1 for heterozygous and 2 for homozygous for alternative allele
            for (j in 1:3) {
                dummy <- sum(matf[, i] == (j - 1), na.rm = T)
                if (is.na(dummy))
                    dummy <- 0
                f[i, j] <- dummy
            }
        }
        dff <- data.frame(f)
        row.names(dff) <- locNames(x)
        # genotypes 0 for homozygous for reference allele is in F0, 1 for heterozygous is in F1 and 2 for homozygous for alternative
        # allele is in F2
        colnames(dff) <- c("F0", "F1", "F2")
        
        # Extract the data for the males
        matm <- as.matrix(x[sex == "M", ])
        # For each individual
        m <- array(data = NA, dim = c(ncol(matm), 3))
        for (i in 1:ncol(matm)) {
            for (j in 1:3) {
                dummy <- sum(matm[, i] == (j - 1), na.rm = T)
                if (is.na(dummy))
                    dummy <- 0
                m[i, j] <- dummy
            }
        }
        dfm <- data.frame(m)
        row.names(dfm) <- locNames(x)
        # genotypes 0 for homozygous for reference allele is in M0, 1 for heterozygous is in M1 and 2 for homozygous for alternative
        # allele is in M2
        colnames(dfm) <- c("M0", "M1", "M2")
        
        # Combine the two files
        
        df <- cbind(dff, dfm)
        
        df$read.depth <- x@other$loc.metrics$rdepth
        
        # Check for hets in all males, homs in all females (XY); ditto for ZW
        sumf <- df$F0 + df$F1 + df$F2
        summ <- df$M0 + df$M1 + df$M2
        # Pull loci that are 100% homozygous for females and 100% heterozygous for males
        indexxy <-
            ((df$F0 / (sumf) >= (1 - t.hom) |
                  df$F2 / (sumf) >= (1 - t.hom)) &
                 df$M1 / (summ) >= (1 - t.het))
        # when all loci are homozygous for the reference allele e.g. df$F0/(sumf), the division is NaN. So, all the NaN's are set as
        # TRUE
        indexxy[is.na(indexxy)] <- TRUE
        
        if (sum(indexxy, na.rm = T) > 0) {
            xy <- cbind(locnr = which(indexxy == TRUE), df[indexxy, ])
            # when F0, F1, F2 or M0, M1, M2 are all 0 due to NAs heterozygosity is NaN. these cases are removed
            xy$fhet <- xy$F1 / (xy$F0 + xy$F1)
            xy$mhet <- xy$M1 / (xy$M0 + xy$M1)
            xy <- xy[complete.cases(xy), ]
        }
        
        if (sum(indexxy, na.rm = T) == 0) {
            xy <- data.frame()
        }
        
        # Pull loci that are 100% homozygous for males and 100% heterozygous for females
        indexzw <-
            ((df$M0 / (summ) >= (1 - t.hom) |
                  df$M2 / (summ) >= (1 - t.hom)) &
                 df$F1 / (sumf) >= (1 - t.het))
        # when all loci are homozygous for the reference allele e.g. df$M0/(summ), the division is NaN. So all the NaN's are set as
        # TRUE
        indexzw[is.na(indexzw)] <- TRUE
        
        if (sum(indexzw, na.rm = T) > 0) {
            zw <- cbind(locnr = which(indexzw == TRUE), df[indexzw, ])
            # when F0, F1, F2 or M0, M1, M2 are all 0 due to NAs heterozygosity is NaN. these cases are removed
            zw$fhet <- zw$F1 / (zw$F0 + zw$F1)
            zw$mhet <- zw$M1 / (zw$M0 + zw$M1)
            zw <- zw[complete.cases(zw), ]
        }
        
        if (sum(indexzw, na.rm = T) == 0) {
            zw <- data.frame()
        }
        
        if (verbose > 0) {
            cat("Number of females:", sum(sex == "F"), "\n")
            cat("Number of males:", sum(sex == "M"), "\n")
            cat("Sex ratio females:(males+females):",
                round(sum(sex == "F") / (
                    sum(sex == "F") + sum(sex == "M")
                ), 2),
                "\n")
        }
        if (nrow(zw) == 0 & verbose > 0) {
            cat(
                important(
                    "  No sex linked markers consistent with female heterogamety (ZZ/ZW)\n"
                )
            )
        } else {
            if (verbose > 0) {
                cat("  Sex linked loci consistent with female heterogamety (ZZ/ZW)\n\n")
                cat(
                    paste(
                        "    Threshold proportion for homozygotes in the heterozygotic sex (ZW) is",
                        t.hom,
                        "\n"
                    )
                )
                cat(
                    paste(
                        "    Threshold proportion for heterozygotes in the homozygotic sex (ZZ) is",
                        t.het,
                        "\n\n"
                    )
                )
                cat("     - locnr is the location of the locus in the input genlight object\n")
                cat(
                    "     - F0 is the number of homozygous loci for the reference allele in females\n"
                )
                cat("     - F1 is the number of heterozygous loci in females\n")
                cat(
                    "     - F2 is the number of homozygous loci for the alternative allele in females\n"
                )
                cat("     - M0 is the number of homozygous loci for the reference allele in males\n")
                cat("     - M1 is the number of heterozygous loci in males\n")
                cat(
                    "     - M2 is the number of homozygous loci for the alternative allele in males\n"
                )
                cat("     - fhet is heterozygosity in females\n")
                cat("     - mhet is heterozygosity in males\n\n")
                print(zw)
                cat(
                    important(
                        "  Note: The most reliable putative markers will have a read depth > 10.\n"
                    )
                )
            }
        }
        
        if (nrow(xy) == 0 & verbose > 0) {
            cat(
                important(
                    "  No sex linked markers consistent with male heterogamety (XX/XY)\n"
                )
            )
        } else {
            if (verbose > 0) {
                cat(" Sex linked loci consistent with male heterogamety (XX/XY)\n\n")
                cat(
                    paste(
                        "    Threshold proportion for homozygotes in the heterozygotic sex (XY) is",
                        t.hom,
                        "\n"
                    )
                )
                cat(
                    paste(
                        "    Threshold proportion for heterozygotes in the homozygotic sex (XX) is",
                        t.het,
                        "\n"
                    )
                )
                cat("     - locnr is the location of the locus in the input genlight object\n")
                cat(
                    "     - F0 is the number of homozygous loci for the reference allele in females\n"
                )
                cat("     - F1 is the number of heterozygous loci in females\n")
                cat(
                    "     - F2 is the number of homozygous loci for the alternative allele in females\n"
                )
                cat("     - M0 is the number of homozygous loci for the reference allele in males\n")
                cat("     - M1 is the number of heterozygous loci in males\n")
                cat(
                    "     - M2 is the number of homozygous loci for the alternative allele in males\n"
                )
                cat("     - fhet is heterozygosity in females\n")
                cat("     - mhet is heterozygosity in males\n")
                print(xy)
                cat(
                    important(
                        "  \nNote: The most reliable putative markers will have a read depth > 10.\n\n"
                    )
                )
            }
        }
        
        if (plot.out) {
            df$fhet <- dff$F1 / (dff$F0 + dff$F1 + dff$F2)
            df$mhet <- dfm$M1 / (dfm$M0 + dfm$M1 + dfm$M2)
            df$xy <- indexxy
            df$zw <- indexzw
            df$test <- df$xy + df$zw
            df_sex_linked <- df[which(df$test == 1), ]
            df_no_sex_linked <- df[which(df$test == 0), ]
            
            gg <-
                ggplot() + geom_rect(
                    aes(
                        xmin = 0,
                        xmax = t.hom,
                        ymin = 1 - t.het,
                        ymax = 1
                    ),
                    fill = three_colors[3],
                    alpha = 1 / 2,
                    color = "black"
                ) +
                geom_text(x = 0, y = 1.03, aes(label = "XX/XY")) + geom_rect(
                    aes(
                        xmin = 1,
                        xmax = 1 - t.het,
                        ymin = 0,
                        ymax = t.hom
                    ),
                    fill = three_colors[3],
                    alpha = 1 / 2,
                    color = "black"
                ) + geom_text(x = 1,
                              y = -0.02,
                              aes(label = "ZZ/ZW")) + geom_point(
                                  data = df_no_sex_linked,
                                  aes(x = fhet,
                                      y = mhet),
                                  alpha = 1 / 3,
                                  size = 2,
                                  color = three_colors[1]
                              ) + geom_point(
                                  data = df_sex_linked,
                                  aes(x = fhet, y = mhet),
                                  alpha = 1 / 3,
                                  size = 3,
                                  color = three_colors[2]
                              ) + xlab("Female Heterozygosity") + ylab("Male Heterozygosity") + xlim(0, 1) + ylim(0, 1) +
                plot_theme
            
            suppressWarnings(print(gg))
        }
        
    }  #end if datatype='SNP'
    
    ########### FOR SilicoDArT data
    
    if (datatype == "SilicoDArT") {
        matf <- as.matrix(x[sex == "F"])
        # For each individual
        f <- array(data = NA, dim = c(ncol(matf), 2))
        for (i in 1:ncol(matf)) {
            for (j in 1:2) {
                dummy <- sum(matf[, i] == (j - 1), na.rm = T)
                if (is.na(dummy))
                    dummy <- 0
                f[i, j] <- dummy
            }
        }
        dff <- data.frame(f)
        row.names(dff) <- locNames(x)
        colnames(dff) <- c("F0", "F1")
        
        # Extract the data for the males
        matm <- as.matrix(x[sex == "M"])
        # For each individual
        m <- array(data = NA, dim = c(ncol(matm), 2))
        for (i in 1:ncol(matm)) {
            for (j in 1:2) {
                dummy <- sum(matm[, i] == (j - 1), na.rm = T)
                if (is.na(dummy))
                    dummy <- 0
                m[i, j] <- dummy
            }
        }
        dfm <- data.frame(m)
        row.names(dfm) <- locNames(x)
        colnames(dfm) <- c("M0", "M1")
        
        # Combine the two files
        
        df <- cbind(dff, dfm)
        
        df$read.depth <- x@other$loc.metrics$AvgReadDepth
        
        # Check for hets in all males, homs in all females (XY); ditto for ZW
        sumf <- df$F0 + df$F1
        summ <- df$M0 + df$M1
        # Pull loci that are 100% present in females and 0% in males
        indexzw <-
            (df$F1 / (sumf) >= (1 - t.pres) &
                 df$M0 / (summ) >= (1 - t.pres))
        # when all loci are homozygous for the reference allele e.g. df$M0/(summ), the division is NaN. So all the NAN's are set as TRUE
        indexzw[is.na(indexzw)] <- TRUE
        
        if (sum(indexzw, na.rm = T) > 0) {
            zw <- cbind(locnr = which(indexzw == TRUE), df[indexzw, ])
        }
        
        if (sum(indexzw, na.rm = T) == 0) {
            zw <- data.frame()
        }
        
        # Pull loci that are 100% present in males and 0% in females
        indexxy <-
            (df$M1 / (summ) >= (1 - t.pres) &
                 df$F0 / (sumf) >= (1 - t.pres))
        # when all loci are homozygous for the reference allele e.g. df$F0/(sumf), the division is NaN. So, all the NaN's are set as TRUE
        indexxy[is.na(indexxy)] <- TRUE
        
        if (sum(indexxy, na.rm = T) > 0) {
            xy <- cbind(locnr = which(indexxy == TRUE), df[indexxy, ])
        }
        
        if (sum(indexxy, na.rm = T) == 0) {
            xy <- data.frame()
        }
        
        if (nrow(zw) == 0 & verbose > 0) {
            cat(
                important(
                    "  No sex linked markers consistent with female heterogamety (ZZ/ZW)\n"
                )
            )
        } else {
            if (verbose > 0) {
                cat("\n  Sex linked loci consistent with female heterogamety (ZZ/ZW)\n")
                cat(paste(
                    "    Threshold proportion for presence/absence is",
                    t.pres,
                    "\n"
                ))
                cat("     - locnr is the location of the locus in the input genlight object\n")
                cat("     - F0 is the number of loci absent in females\n")
                cat("     - F1 is the number of loci present in females\n")
                cat("     - M0 is the number of loci absent in males\n")
                cat("     - M1 is the number of loci present in males\n")
                print(zw)
                cat(
                    important(
                        "  Note: The most reliable putative markers will have a read depth > 10.\n"
                    )
                )
            }
        }
        if (nrow(xy) == 0) {
            if (verbose > 0)
                cat(
                    important(
                        "  No sex linked markers consistent with male heterogamety (XX/XY)\n"
                    )
                )
        } else {
            if (verbose > 0) {
                cat("  Sex linked loci consistent with male heterogamety (XX/XY)\n")
                cat(paste(
                    "    Threshold proportion for presence/absence is",
                    t.pres,
                    "\n"
                ))
                cat("     - locnr is the location of the locus in the input genlight object\n")
                cat("     - F0 is the number of loci absent in females\n")
                cat("     - F1 is the number of loci present in females\n")
                cat("     - M0 is the number of loci absent in males\n")
                cat("     - M1 is the number of loci present in males\n")
                print(xy)
                cat(
                    important(
                        "  Note: The most reliable putative markers will have a read depth > 10.\n"
                    )
                )
            }
        }
        
        if (plot.out) {
            fhet <- mhet <- NULL
            df$fhet <- dff$F1 / (dff$F0 + dff$F1)
            df$mhet <- dfm$M1 / (dfm$M0 + dfm$M1)
            df$xy <- indexxy
            df$zw <- indexzw
            df$test <- df$xy + df$zw
            df_sex_linked <- df[which(df$test == 1), ]
            df_no_sex_linked <- df[which(df$test == 0), ]
            
            gg <-
                ggplot() + geom_rect(
                    aes(
                        xmin = 0,
                        xmax = t.pres,
                        ymin = 1 - t.pres,
                        ymax = 1
                    ),
                    fill = three_colors[3],
                    alpha = 1 / 2,
                    color = "black"
                ) +
                geom_text(x = 0, y = 1.03, aes(label = "XX/XY")) + geom_rect(
                    aes(
                        xmin = 1,
                        xmax = 1 - t.pres,
                        ymin = 0,
                        ymax = t.pres
                    ),
                    fill = three_colors[3],
                    alpha = 1 / 2,
                    color = "black"
                ) + geom_text(x = 1,
                              y = -0.02,
                              aes(label = "ZZ/ZW")) + geom_point(
                                  data = df_no_sex_linked,
                                  aes(x = fhet,
                                      y = mhet),
                                  alpha = 1 / 3,
                                  size = 2,
                                  color = three_colors[1]
                              ) + geom_point(
                                  data = df_sex_linked,
                                  aes(x = fhet, y = mhet),
                                  alpha = 1 / 3,
                                  size = 3,
                                  color = three_colors[2]
                              ) + xlab("% present in females") + ylab("% present in males") + xlim(0, 1) + ylim(0, 1) + plot_theme
            
            suppressWarnings(print(gg))
        }
        
    }
    
    # finally filter
    index <- NULL
    
    if (nrow(xy) > 0) {
        index <- xy$locnr[xy$read.depth >= read.depth]
    }
    
    if (nrow(zw) > 0) {
        index2 <- zw$locnr[zw$read.depth >= read.depth]
        if (length(index) > 0) {
            index <- unique(c(index, index2))
        } else {
            index <- index2
        }
    }
    
    
    if (length(index) > 0) {
        if (filter == "drop") {
            index <- -index
        }
        x <- x[, index]
        x@other$loc.metrics <- x@other$loc.metrics[index, ]
    }
    
    # case no
    if (length(index) == 0 & filter == "keep") {
        x <- NULL
        if (verbose > 0) {
            cat(
                important(
                    "  No sex-linked loci identified and filter option was 'keep', therefore NULL is returned.\n"
                )
            )
        }
    }
    
<<<<<<< HEAD
    if (plot.out)  {
      fhet <- mhet <- NULL
      df$fhet <- dff$F1/(dff$F0+dff$F1)
      df$mhet <- dfm$M1/(dfm$M0+dfm$M1)
      df$xy <- indexxy
      df$zw <- indexzw
      df$test <-  df$xy + df$zw 
      df_sex_linked <- df[which(df$test==1),]
      df_no_sex_linked <- df[which(df$test==0),]
      
      gg <- ggplot()+
        geom_rect(aes(xmin=0, xmax=t.pres, ymin=1-t.pres, ymax=1), fill=three_colors[3],alpha=1/2,color="black")+
        geom_text(x=0, y=1.03, aes(label="XX/XY"))+
        geom_rect(aes(xmin=1, xmax=1-t.pres, ymin=0, ymax=t.pres), fill=three_colors[3],alpha=1/2,color="black")+
        geom_text(x=1, y=-0.02, aes(label="ZZ/ZW"))  +
        geom_point(data =  df_no_sex_linked, aes(x=fhet, y=mhet),alpha=1/3, size=2,color=three_colors[1] )+
        geom_point(data = df_sex_linked, aes(x=fhet, y=mhet),alpha=1/3, size=3,color=three_colors[2] )+
        xlab("% present in females")+ 
        ylab("% present in males")+
        xlim(0,1)+
        ylim(0,1)+
        plot_theme
      
      suppressWarnings(print(gg))
=======
    if (length(index) == 0 & filter == "drop") {
        if (verbose > 0) {
            cat(
                important(
                    "  No sex-linked loci identified and filter option was 'drop', therefore the genlight object is returned unchanged.\n"
                )
            )
        }
>>>>>>> 18f41bb4
    }
    
    # ADD TO HISTORY
    if (!is.null(x)) {
        nh <- length(x@other$history)
        x@other$history[[nh + 1]] <- match.call()
    }
    # FLAG SCRIPT END
    
    if (verbose >= 1) {
        cat(report("Completed:", funname, "\n"))
    }
    
    # RETURN
    
    invisible(x)
}<|MERGE_RESOLUTION|>--- conflicted
+++ resolved
@@ -127,41 +127,12 @@
         sex <- x@other$ind.metrics$sex
     }
     
-<<<<<<< HEAD
-    if (plot.out){
-      
-      df$fhet <- dff$F1/(dff$F0+dff$F1+dff$F2)
-      df$mhet <- dfm$M1/(dfm$M0+dfm$M1+dfm$M2)
-      
-      df$xy <- indexxy
-      df$zw <- indexzw
-      df$test <-  df$xy + df$zw 
-      df_sex_linked <- df[which(df$test==1),]
-      df_no_sex_linked <- df[which(df$test==0),]
-      
-      
-      gg <- ggplot()+
-        geom_rect(aes(xmin=0, xmax=t.hom, ymin=1-t.het, ymax=1), fill=three_colors[3],alpha=1/2,color="black")+
-        geom_text(x=0, y=1.03, aes(label="XX/XY"))+
-        geom_rect(aes(xmin=1, xmax=1-t.het, ymin=0, ymax=t.hom), fill=three_colors[3],alpha=1/2,color="black")+
-        geom_text(x=1, y=-0.02, aes(label="ZZ/ZW"))  +
-        geom_point(data =  df_no_sex_linked, aes(x=fhet, y=mhet),alpha=1/3, size=2,color=three_colors[1] )+
-        geom_point(data = df_sex_linked, aes(x=fhet, y=mhet),alpha=1/3, size=3,color=three_colors[2] )+
-        xlab("Female Heterozygosity")+ 
-        ylab("Male Heterozygosity")+
-        xlim(0,1)+
-        ylim(0,1)+
-        plot_theme
-      
-    suppressWarnings(print(gg))
-=======
     if (is.null(sex)) {
         stop(
             error(
                 "No definition for the sex of individuals is provided. If not provided via the function is needs to be at gl@other$ind.metrics$sex."
             )
         )
->>>>>>> 18f41bb4
     }
     
     if (length(sex) != nInd(x)) {
@@ -649,32 +620,6 @@
         }
     }
     
-<<<<<<< HEAD
-    if (plot.out)  {
-      fhet <- mhet <- NULL
-      df$fhet <- dff$F1/(dff$F0+dff$F1)
-      df$mhet <- dfm$M1/(dfm$M0+dfm$M1)
-      df$xy <- indexxy
-      df$zw <- indexzw
-      df$test <-  df$xy + df$zw 
-      df_sex_linked <- df[which(df$test==1),]
-      df_no_sex_linked <- df[which(df$test==0),]
-      
-      gg <- ggplot()+
-        geom_rect(aes(xmin=0, xmax=t.pres, ymin=1-t.pres, ymax=1), fill=three_colors[3],alpha=1/2,color="black")+
-        geom_text(x=0, y=1.03, aes(label="XX/XY"))+
-        geom_rect(aes(xmin=1, xmax=1-t.pres, ymin=0, ymax=t.pres), fill=three_colors[3],alpha=1/2,color="black")+
-        geom_text(x=1, y=-0.02, aes(label="ZZ/ZW"))  +
-        geom_point(data =  df_no_sex_linked, aes(x=fhet, y=mhet),alpha=1/3, size=2,color=three_colors[1] )+
-        geom_point(data = df_sex_linked, aes(x=fhet, y=mhet),alpha=1/3, size=3,color=three_colors[2] )+
-        xlab("% present in females")+ 
-        ylab("% present in males")+
-        xlim(0,1)+
-        ylim(0,1)+
-        plot_theme
-      
-      suppressWarnings(print(gg))
-=======
     if (length(index) == 0 & filter == "drop") {
         if (verbose > 0) {
             cat(
@@ -683,7 +628,6 @@
                 )
             )
         }
->>>>>>> 18f41bb4
     }
     
     # ADD TO HISTORY
