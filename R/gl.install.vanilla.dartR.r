#' This functions installs all required packages for using all functions available in dartR
#'  
#' The function compares the installed packages with the the currently available ones on cran. Be aware this function only works if a version of dartR is already installed on your system. You can choose if you also want to have a specific version of dartR installed ("CRAN", "master" or "dev" ). "master" and "dev" are installed from Github. Be aware the dev version from github is not fully tested and most certainly will contain untested functions.
#' @param flavour -- If and which version of R you want to install. If NULL then only needed packages for the current version will be installed. If "CRAN" current CRAN version will be installed. "master" installs the GitHub master branch and "dev" installs the experimental development branch from GitHub.
#' @param verbose returns information on packages and dartR versions
#' @return returns a message if the installation was successful/required
#' @export
#' @importFrom stringr str_trim
#' @importFrom devtools install_github
#' @rawNamespace import(crayon, except = c(chr, '%+%'))
#' @importFrom utils installed.packages install.packages available.packages
#' @author Bernd Gruber (bugs? Post to \url{https://groups.google.com/d/forum/dartr})

gl.install.vanilla.dartR <- function(flavour=NULL, verbose=TRUE)
{
  pkg <- "devtools"
  if (!(requireNamespace(pkg, quietly = TRUE))) {
    stop("Package ",pkg," needed for this function to work. Please install it using install.packages('devtools').") }   
  
  pkg <- "stringr"
  if (!(requireNamespace(pkg, quietly = TRUE))) {
    stop("Package ",pkg," needed for this function to work. Please install it.") }   
  
  pkg <- "crayon"
  if (!(requireNamespace(pkg, quietly = TRUE))) {
    stop("Package ",pkg," needed for this function to work. Please install it.") }   
<<<<<<< HEAD
  err <- NULL 
=======

>>>>>>> f3bcec94
  if (!is.null(flavour))
  {
    if (flavour=="CRAN"){
      detach("package:dartR", unload=TRUE)
      if (verbose) message(report("Installing dartR from CRAN (latest version)"))
      install.packages("dartR")
    }
    
    if (flavour=="master"){
      if (verbose) message(report("Installing dartR from github (master)"))
      detach("package:dartR", unload=TRUE)
      devtools::install_github("green-striped-gecko/dartR", ref="master", dependencies = TRUE)

    }
    if (substr(flavour,1,3)=="dev"){
      detach("package:dartR", unload=TRUE)
      if (verbose) message(important("Installing dartR from github (dev)"))
      devtools::install_github("green-striped-gecko/dartR", ref=flavour, dependencies = TRUE)
      
    }
  }

  ip <- installed.packages()[,"Package"]
  #check all depends #check all imports
  #check all suggests
  suggests <- stringr::str_trim(unlist(strsplit(packageDescription("dartR", fields = "Suggests"),",") ))
  toinstall <- suggests[!suggests %in% ip]
  available <- available.packages()[,"Package"]
  toinsav <- toinstall[toinstall %in% available]
  
  
  
  if (length(toinsav)>0)  {
    if (verbose) message(report("The following packages will be installed (and are available on Cran):\n"))
    if (verbose) message(report(paste0(toinsav,"\n")))
    for (ii in 1:length(toinsav))
    {
      
      install.packages(toinsav[ii])
      if (verbose) message(report(paste("Package:",toinsav[ii],"installed.\n")))
    }
    if (verbose) message(report("All required packages are now installed. If there are still errors you might need to update them using"))
    if (verbose) message(code("update.packages()"))  
    if (verbose) message(report(paste("\nYou have installed dartR",packageVersion("dartR"))))

    if (verbose) message(report("\nHave fun using Vanilla dartR!\n"))    
    
    
  } else  if(length(toinstall)>0)  #package installed but not available
    { if (verbose) message(warn("The following packages need to be installed, but are not available via Cran. You need to try and find them on github or other repositories such as bioconductor."))
    if (verbose) message(warn(paste0(toinstall,"\n")))
    if (verbose) message(important("If the packages qvalue and/or SNPrelate are missing run the following lines of code and then gl.install.vanilla.dartR() agian\n"))
    if (verbose) message(important(paste("install.packages('devtools') \nlibrary(devtools)\ninstall.packages('BiocManager')\nBiocManager::install(c('SNPRelate', 'qvalue'))")))
  err <- TRUE
  } else {
    if (verbose) message(report("All required packages are already installed.\n If there are still errors you might need to update them using"))
    if (verbose) message(code("update.packages()"))  
    
    if (verbose) message(report(paste("You have installed dartR:",packageVersion("dartR"))))
    if (verbose) message(report("\nHave fun using Vanilla dartR!\n"))    
  }
  
  if (verbose & is.null(err) & !is.null(flavour)) {
    if (flavour!="CRAN") fl=paste0("Github [",flavour,"]") else fl="CRAN"
      message(report(paste("You have installed dartR",packageVersion("dartR"),"from", fl,".\n")))
      
}

}<|MERGE_RESOLUTION|>--- conflicted
+++ resolved
@@ -24,11 +24,8 @@
   pkg <- "crayon"
   if (!(requireNamespace(pkg, quietly = TRUE))) {
     stop("Package ",pkg," needed for this function to work. Please install it.") }   
-<<<<<<< HEAD
+
   err <- NULL 
-=======
-
->>>>>>> f3bcec94
   if (!is.null(flavour))
   {
     if (flavour=="CRAN"){
