#' A utility script to flag the start of a script
#'
#' @param func name of the function that is starting [required].
#' @param build name of the build [NULL].
#' @param v verbosity: 0, silent or fatal errors; 1, begin and end; 2, progress log ; 3, progress and results summary; 5, full report [default 2]
#' @return calling function name
#' @author Arthur Georges -- Post to \url{https://groups.google.com/d/forum/dartr}

<<<<<<< HEAD
utils.flag.start <- function(func=NULL, build=NULL, v=2) {
=======
utils.flag.start <- function(func=funname, build=NULL, v=verbose) {
>>>>>>> 050b5c1e
  
 if(is.null(func)){
   stop(error("Fatal Error: The calling function must be specified.\n"))
 }
  if (v >= 1) {
    if (v == 5){
      if (!is.null(build)){
<<<<<<< HEAD
        cat(report("\n\nStarting", func, "\n[dartR vers.",packageVersion("dartR"),"Build =",build,"]\n"))
      } else {
        cat(report("\n\nStarting", func, "\n"))
      }  
    } else {
      cat(report("\n\nStarting", func, "\n"))
=======
        cat(report("\n\nStarting", func, "\n[dartR vers.",packageVersion("dartR"),"Build =",build,"]\n\n"))
      } else {
        cat(report("\n\nStarting", func, "\n\n"))
      }  
    } else {
      cat(report("\n\nStarting", func, "\n\n"))
>>>>>>> 050b5c1e
    }
  }
  
  invisible(func)
  
}<|MERGE_RESOLUTION|>--- conflicted
+++ resolved
@@ -6,11 +6,8 @@
 #' @return calling function name
 #' @author Arthur Georges -- Post to \url{https://groups.google.com/d/forum/dartr}
 
-<<<<<<< HEAD
 utils.flag.start <- function(func=NULL, build=NULL, v=2) {
-=======
-utils.flag.start <- function(func=funname, build=NULL, v=verbose) {
->>>>>>> 050b5c1e
+
   
  if(is.null(func)){
    stop(error("Fatal Error: The calling function must be specified.\n"))
@@ -18,21 +15,13 @@
   if (v >= 1) {
     if (v == 5){
       if (!is.null(build)){
-<<<<<<< HEAD
         cat(report("\n\nStarting", func, "\n[dartR vers.",packageVersion("dartR"),"Build =",build,"]\n"))
       } else {
         cat(report("\n\nStarting", func, "\n"))
       }  
     } else {
       cat(report("\n\nStarting", func, "\n"))
-=======
-        cat(report("\n\nStarting", func, "\n[dartR vers.",packageVersion("dartR"),"Build =",build,"]\n\n"))
-      } else {
-        cat(report("\n\nStarting", func, "\n\n"))
-      }  
-    } else {
-      cat(report("\n\nStarting", func, "\n\n"))
->>>>>>> 050b5c1e
+
     }
   }
   
