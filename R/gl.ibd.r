#' Isolation by distance
<<<<<<< HEAD
#' 
#' This functions performs an isolation by distance analysis based on a mantel test and also produces an isolation by distance plot. If a genlight object with coordinates is provided, then a Euclidean and genetic distance matrix are calculated. Currently pairwise Fst and D between population and 1-propShared and Euclidean distance are implemented between individuals are implemented. Coordinates are expected as lat long and converted to Google Earth Mercator projection. If coordinates are already projected, provide them at the x@other$xy slot. 
#' You can provide also your own genetic and Euclidean distance matrix. The function is based on the code provided by the adegenet tutorial (\url{http://adegenet.r-forge.r-project.org/files/tutorial-basics.pdf}), using the functions  \link[vegan]{mantel} (package vegan), \link[StAMPP]{stamppFst}, \link[StAMPP]{stamppNeisD} (package StAMPP) and gl.propShared or gl.dist.ind. For transformation you need to have the dismo package installed. As a new feature you can plot pairwise relationship using double colored points (paircols=TRUE). Pairwise relationship can be visualised via populations or individuals, depending which distance is calculated.
#' 
=======
#'
#' This function performs an isolation by distance analysis based on a Mantel
#' test and also produces an isolation by distance plot. If a genlight object
#' with coordinates is provided, then an Euclidean and genetic distance matrices
#' are calculated. #'
>>>>>>> 18f41bb4
#' @importFrom vegan mantel
#' @importFrom MASS kde2d
#' @importFrom grDevices colorRampPalette
#' @importFrom graphics abline title points
#' @importFrom stats as.dist lm
#' @importFrom StAMPP stamppFst stamppNeisD
#' @importFrom stats coef
#' @param x Genlight object. If provided a standard analysis on Fst/1-Fst and
#' log(distance) is performed [required].
#' @param distance Type of distance that is calculated and used for the
#' analysis. Can be either population based 'Fst' [\link[StAMPP]{stamppFst}],
#' 'D' [\link[StAMPP]{stamppNeisD}] or individual based 'propShared',
#'  [gl.propShared], 'euclidean' [gl.dist.ind, method='Euclidean'] [default "Fst"].
#' @param coordinates Can be either 'latlon', 'xy' or a two column data.frame
#' with column names 'lat','lon', 'x', 'y')  Coordinates are provided via
#' \code{gl@other$latlon} ['latlon'] or via \code{gl@other$xy} ['xy']. If latlon
#' data will be projected to meters using Mercator system [google maps] or if
#' xy then distance is directly calculated on the coordinates.
#' @param Dgen Genetic distance matrix if no genlight object is provided
#' [default NULL].
#' @param Dgeo Euclidean distance matrix if no genlight object is provided
#' [default NULL].
#' @param Dgeo_trans Transformation to be used on the Euclidean distances. see
#' Dgen_trans [default 'log(Dgeo)'].
#' @param Dgen_trans You can provide a formula to transform the genetic
#' distance. For example Rousset (see below) suggests to study
#' \code{Fst/(1-Fst)} against log transformed distances as this is the
#' expectations of Fst versus distances in the case of a stepping stone model.
#' The transformation can be applied as a formula using Dgen as the variable to
#'  be transformed. So, for the Fst transformation of Rousset use
#'  \code{Dgen_trans = 'Dgen/(1-Dgen)'. Any valid R expression can be used here.
#'  [default 'Dgen', which is the identity function.]}
#' @param permutations Number of permutations in the Mantel test [default 999].
#' @param plot.out Should an isolation by distance plot be returned
#' [default TRUE].
#' @param paircols Should pairwise dots colored by 'pop'ulation/'ind'ividual
#' pairs [default 'pop']. You can color pairwise individuals by pairwise
#'  population colors.
#' @param plot_theme Theme for the plot. See details for options
#' [default theme_dartR()].
#' @param save2tmp If TRUE, saves any ggplots and listings to the session
#' temporary directory (tempdir) [default FALSE].
#' @param verbose Verbosity: 0, silent or fatal errors; 1, begin and end; 2,
#' progress log ; 3, progress and results summary; 5, full report
#' [default 2 or as specified using gl.set.verbosity].
#' @details
#' Currently pairwise Fst and D between populations and
#' 1-propShared and Euclidean distance between individuals are
#' implemented. Coordinates are expected as lat long and converted to Google
#' Earth Mercator projection. If coordinates are already projected, provide them
#' at the x@other$xy slot.
#'
#' You can provide also your own genetic and Euclidean distance matrices. The
#' function is based on the code provided by the adegenet tutorial
#' (\url{http://adegenet.r-forge.r-project.org/files/tutorial-basics.pdf}),
#' using the functions  \link[vegan]{mantel} (package vegan),
#' \link[StAMPP]{stamppFst}, \link[StAMPP]{stamppNeisD} (package StAMPP) and
#' gl.propShared or gl.dist.ind. For transformation you need to have the dismo
#' package installed. As a new feature you can plot pairwise relationship using
#' double colored points (paircols=TRUE). Pairwise relationship can be
#' visualised via populations or individuals, depending which distance is
#' calculated. Please note: Often a problem arises, if an individual based distance is
#' calculated (e.g. propShared) and some individuals have identical coordinates
#' as this results in distances of zero between those pairs of individuals.
#' If the standard transformation [log(Dgeo)] is used, this results in an infinite
#' value, because of trying to calculate'log(0)'. To avoid this, the easiest fix
#' is to change the transformation from log(Dgeo) to log(Dgeo+1) or you could add
#' some "noise" to the coordinates of the individuals (e.g. +- 1m, but be aware
#' if you use lat lon then you rather want to add +0.00001 degrees or so).
#' @return Returns a list of the following components: Dgen (the genetic
#' distance matrix), Dgeo (the Euclidean distance matrix), Mantel (the
#' statistics of the Mantel test).
#' @export
#' @author Bernd Gruber (bugs? Post to \url{https://groups.google.com/d/forum/dartr})
#' @seealso \link[vegan]{mantel}, \link[StAMPP]{stamppFst}
#' @references
#' Rousset, F. (1997). Genetic differentiation and estimation of gene flow from
#' F-statistics under isolation by distance. Genetics, 145(4), 1219-1228.
#' @examples
#' #only first 100 loci
#' ibd <- gl.ibd(bandicoot.gl[,1:100])
#' #because of speed only the first 100 loci
#' ibd <- gl.ibd(bandicoot.gl[,1:100], Dgeo_trans='log(Dgeo)' ,Dgen_trans='Dgen/(1-Dgen)')
#' #because of speed only the first 10 individuals)
#' ibd <- gl.ibd(bandicoot.gl[1:10,], distance='euclidean', paircols='pop', Dgeo_trans='Dgeo')

gl.ibd <- function(x = NULL,
                   distance = "Fst",
                   coordinates = "latlon",
                   Dgen = NULL,
                   Dgeo = NULL,
                   Dgeo_trans = "log(Dgeo)",
                   Dgen_trans = "Dgen",
                   permutations = 999,
                   plot.out = TRUE,
                   paircols = NULL,
                   plot_theme = theme_dartR(),
                   save2tmp = FALSE,
                   verbose = NULL) {
    # CHECK IF PACKAGES ARE INSTALLED
    if (!(requireNamespace("dismo", quietly = TRUE))) {
        stop(error(
            "Package dismo needed for this function to work. Please install it."
        ))
    } else {
        
        # TRAP COMMAND
        funname <- match.call()[[1]]
        
        # GENERAL ERROR CHECKING
        
        verbose <- gl.check.verbosity(verbose)
        
        if (!is.null(x))
            dt <- utils.check.datatype(x, verbose = 0)
        
        # specific error checks
        
        if (!is.null(Dgen) & !is.null(Dgeo)) {
            if (verbose > 0)
                cat(
                    report(
                        "Analysis performed using provided genetic and Euclidean distance matrices. If a genlight object is provided, it is ignored."
                    )
                )
            ta = "dgendgeo"
        }
        
        if (is(x, "genlight")) {
            if (verbose > 0)
                cat(report("Analysis performed on the genlight object.\n"))
            ta = "genlight"
        }
        
        # check coordinates (if no Dgen and Dgeo is provided)
        if (ta == "genlight") {
            coords <- NULL
            if (is(coordinates, "character")) {
                if (coordinates == "latlon") {
                    if (is.null(x@other$latlon))
                        stop(error(
                            "Cannot find coordinates in x@other$latlon"
                        ))
                    coords <-
                        dismo::Mercator(x@other$latlon[, c("lon", "lat")])
                    if (verbose > 0) {
                        cat(
                            report(
                                "Coordinates transformed to Mercator (google) projection to calculate distances in meters.\n"
                            )
                        )
                    }
                    coordstring = "x@other$latlon (Mercator transformed)"
                }
                
                if (coordinates == "xy") {
                    if (is.null(x@other$xy))
                        stop(error("Cannot find coordinates in x@other$xy"))
                    coords <- x@other$xy
                    coordstring = "x@other$xy"
                }
                
            }
            
            if (is(coordinates, "data.frame")) {
                if (length(setdiff(colnames(coordinates), c("lat", "lon"))) == 0) {
                    coords <- dismo::Mercator(coordinates[, c("lon", "lat")])
                    coordstring = "data.frame lat/lon (Mercator transformed)"
                }
                
                if (length(setdiff(colnames(coordinates), c("x", "y"))) == 0) {
                    coords <- coordinates[, c("x", "y")]
                    coordstring = "data.frame x/y"
                }
                
                if (is.null(coords))
                    stop(
                        error(
                            "No valid coordinates provided. check the provided data.frame and its format."
                        )
                    )
            }
            
            if (is.null(coords))
                stop(error("No valid coordinates provided!"))
            
            # make sure coordinates have the correct length
            if (nrow(coords) != nInd(x) & ta == "genlight")
                stop(error(
                    "Cannot find coordinates for each individual in slot @other$latlon"
                ))
            
            typedis = NULL
            if (distance == "Fst" | distance == "D") {
                typedis = "pop"
            }
            
            if (distance == "propShared" |
                distance == "euclidean") {
                typedis = "ind"
            }
            
            if (typedis == "pop" & nPop(x) < 2)
                stop(
                    error(
                        "You specified a population based distance, but there is either no population or only a single population specified within your genlight object. Check via table(pop(genlight))."
                    )
                )
            
            if (is.null(Dgeo) & typedis == "pop") {
                if (nPop(x) > 1) {
                    pop.xy <-
                        apply(coords, 2, function(a)
                            tapply(a, pop(x), mean, na.rm = T))
                    Dgeo <- dist(pop.xy)
                } else {
                    stop(
                        error(
                            "Less than 2 populations provided, therefore no pairwise distances can be calculated"
                        )
                    )
                }
            }
            
            if (is.null(Dgeo) & typedis == "ind") {
                if (nInd(x) > 1) {
                    Dgeo <- dist(coords)
                } else {
                    stop(
                        error(
                            "Less than 2 individuals provided, therefore no pairwise distances can be calculated"
                        )
                    )
                }
            }
            
            # apply logarithm to distance
            
            if (is.null(Dgen) & distance == "Fst") {
                Dgen <-
                    as.dist(StAMPP::stamppFst(x, nboots = 1))
            }
            
            if (is.null(Dgen) & distance == "D") {
                Dgen <-
                    as.dist(StAMPP::stamppNeisD(x, pop = TRUE))
            }
            
            if (is.null(Dgen) & distance == "propShared") {
                Dgen <- as.dist(1 - gl.propShared(x))
            }
            
            if (is.null(Dgen) & distance == "euclidean") {
                Dgen <- as.dist(dist(as.matrix(x)))
            }
            
            ### order both matrices to be alphabetically as levels in genlight (ind or pop)
            if (is(x, "genlight")) {
                if (typedis == "pop") {
                    oo <- order(colnames(as.matrix(Dgen)))
                    Dgen <- as.dist(as.matrix(Dgen)[oo, oo])
                    oo <- order(colnames(as.matrix(Dgeo)))
                    Dgeo <- as.dist(as.matrix(Dgeo)[oo, oo])
                }
            }
        } else {
            # end of ta=='genlight' ta='dgendgeo
            coordstring = "Dgeo provided."
            distance = "Dgen provided"
            typedis = "ind"
        }
        # make sure both matrices are distance objects if provided via Dgen and Dgeo directly
        Dgen <- as.dist(Dgen)
        Dgeo <- as.dist(Dgeo)
        
        # use tranformations
        Dgen <- eval(parse(text = Dgen_trans))
        Dgeo <- eval(parse(text = Dgeo_trans))
        
        if (sum(is.infinite(Dgeo)) > 0) {
            stop(
                error(
                    "Most likely some pairwise individual distances were zero and the transformation created missing values [e.g. log(Dgeo)]. This affects the Mantel test and points are omitted from the plot. Consider adding a suitable tranformation e.g. an offset to your Dgeo transformation if using a log transformation [e.g. Dgeo_trans='log(Dgeo+1)'] or adding some 'noise' to the coordinates."
                )
            )
            
        }
        
        if (is.null(Dgeo))
            stop(error(
                "Cannot calculate distance matrix or no distance matrix provided!"
            ))
        if (is.null(Dgen))
            stop(
                error(
                    "Cannot calculate genetic distance matrix or no genetic distance matrix provided!"
                )
            )
        
        manteltest <-
            vegan::mantel(Dgen, Dgeo, na.rm = TRUE, permutations = permutations)
        
        lm_eqn <-
            function(df,
                     r = manteltest$statistic,
                     pp = manteltest$signif) {
                m <- lm(Dgen ~ Dgeo, df)
                eq <-
                    substitute(
                        italic(y) == a + b %.% italic(x) * "," ~ ~ italic(R) ^ 2 ~ "=" ~ r2 * "," ~ ~
                            italic(p) ~ "=" ~ pp,
                        list(
                            a = format(unname(coef(m)[1]),
                                       digits = 2),
                            b = format(unname(coef(m)[2]), digits = 2),
                            r2 = format(summary(m)$r.squared, digits = 3),
                            pp = format(pp, digits = 3)
                        )
                    )
                as.character(as.expression(eq))
            }
        
        ####### Printing outputs, using package patchwork
        
        res <-
            data.frame(Dgen = as.numeric(Dgen), Dgeo = as.numeric(Dgeo))
        if (is.null(paircols)) {
            p3 <-
                ggplot(res, aes(x = Dgeo, y = Dgen)) + geom_point() + geom_smooth(method = "lm", se = TRUE) + ylab(Dgen_trans) + xlab(Dgeo_trans) +
                annotate(
                    "text",
                    label = lm_eqn(res),
                    x = Inf,
                    y = -Inf,
                    parse = TRUE,
                    hjust = 1.05,
                    vjust = 0
                ) + plot_theme
        } else {
            Legend <- col2 <- NA  #ggplot bug
            cols <-
                which(lower.tri(as.matrix(Dgen)), arr.ind = T)
            c1 <- cols[, 2]
            c2 <- cols[, 1]
            cn <- colnames(as.matrix(Dgen))
            # if someone wants to color pairwise individuals by pairwise colors
            if (typedis == "ind" & paircols == "pop") {
                if (is(x, "genlight"))
                    cn <- pop(x)
                else
                    cn = rownames(as.matrix(Dgen))
            }
            res <-
                data.frame(
                    Dgen = as.numeric(Dgen),
                    Dgeo = as.numeric(Dgeo),
                    Legend = cn[c1],
                    col2 = cn[c2]
                )
            p3 <-
                ggplot(res) + geom_point(aes(Dgeo, Dgen, col = Legend), size = 5) + geom_point(aes(Dgeo, Dgen, col = col2), size = 2) + geom_point(aes(Dgeo,
                                                                                                                                                       Dgen),
                                                                                                                                                   size = 2,
                                                                                                                                                   shape = 1) + guides(size = "none",
                                                                                                                                                                       color = guide_legend(title = "Populations")) + geom_smooth(aes(x = Dgeo,
                                                                                                                                                                                                                                      y = Dgen),
                                                                                                                                                                                                                                  method = "lm",
                                                                                                                                                                                                                                  se = TRUE) + ylab(Dgen_trans) + annotate(
                                                                                                                                                                                                                                      "text",
                                                                                                                                                                                                                                      label = lm_eqn(res),
                                                                                                                                                                                                                                      x = Inf,
                                                                                                                                                                                                                                      y = -Inf,
                                                                                                                                                                                                                                      parse = TRUE,
                                                                                                                                                                                                                                      hjust = 1.05,
                                                                                                                                                                                                                                      vjust = 0
                                                                                                                                                                                                                                  ) + xlab(Dgeo_trans) + plot_theme
            
        }
        
        if (plot.out) {
            suppressMessages(print(p3))
        }
        
        if (verbose > 0) {
            cat(report("  Coordinates used from:", coordstring, "\n"))
            cat(report("  Transformation of Dgeo:", Dgeo_trans, "\n"))
            cat(report("  Genetic distance:", distance, "\n"))
            cat(report("  Tranformation of Dgen: ", Dgen_trans, "\n"))
            print(manteltest)
        }
        
        # SAVE INTERMEDIATES TO TEMPDIR
        if (save2tmp & plot.out) {
            # creating temp file names
            match_call <-
                paste0(names(match.call()),
                       "_",
                       as.character(match.call()),
                       collapse = "_")
            temp_plot <- tempfile(pattern = "Plot_")
            
            # saving to tempdir
            saveRDS(list(match_call, p3), file = temp_plot)
            if (verbose >= 2) {
                cat(report("  Saving the ggplot to session tempfile\n"))
            }
        }
        
        if (save2tmp) {
            temp_table <- tempfile(pattern = "Table_")
            saveRDS(list(match_call, manteltest), file = temp_table)
            if (verbose >= 2) {
                cat(report("  Saving the report to the session tempfile\n"))
            }
        }
        
        # FLAG SCRIPT END
        
        if (verbose >= 1) {
            cat(report("\nCompleted:", funname, "\n\n"))
        }
        
        out <- list(Dgen = Dgen,
                    Dgeo = Dgeo,
                    mantel = manteltest)
        return(out)
    }
}<|MERGE_RESOLUTION|>--- conflicted
+++ resolved
@@ -1,16 +1,9 @@
 #' Isolation by distance
-<<<<<<< HEAD
-#' 
-#' This functions performs an isolation by distance analysis based on a mantel test and also produces an isolation by distance plot. If a genlight object with coordinates is provided, then a Euclidean and genetic distance matrix are calculated. Currently pairwise Fst and D between population and 1-propShared and Euclidean distance are implemented between individuals are implemented. Coordinates are expected as lat long and converted to Google Earth Mercator projection. If coordinates are already projected, provide them at the x@other$xy slot. 
-#' You can provide also your own genetic and Euclidean distance matrix. The function is based on the code provided by the adegenet tutorial (\url{http://adegenet.r-forge.r-project.org/files/tutorial-basics.pdf}), using the functions  \link[vegan]{mantel} (package vegan), \link[StAMPP]{stamppFst}, \link[StAMPP]{stamppNeisD} (package StAMPP) and gl.propShared or gl.dist.ind. For transformation you need to have the dismo package installed. As a new feature you can plot pairwise relationship using double colored points (paircols=TRUE). Pairwise relationship can be visualised via populations or individuals, depending which distance is calculated.
-#' 
-=======
 #'
 #' This function performs an isolation by distance analysis based on a Mantel
 #' test and also produces an isolation by distance plot. If a genlight object
 #' with coordinates is provided, then an Euclidean and genetic distance matrices
 #' are calculated. #'
->>>>>>> 18f41bb4
 #' @importFrom vegan mantel
 #' @importFrom MASS kde2d
 #' @importFrom grDevices colorRampPalette
