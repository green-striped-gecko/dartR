#' Reads SNP data from a csv file into a genlight object
#'
#' This script takes SNP genotypes from a csv file, combines them with
#' individual and locus metrics and creates a genlight object.
#'
#' The SNP data need to be in one of two forms. SNPs can be coded 0 for
#' homozygous reference, 2 for homozygous alternate, 1 for heterozygous, and NA 
#' for missing values; or the SNP data can be coded A/A, A/C, C/T, G/A etc,
#' and -/- for missing data. In this format, the reference allele is the most 
#' frequent allele, as used by DArT. Other formats will throw an error.
#'
#' The SNP data need to be individuals as rows, labeled, and loci as columns,
#' also labeled. If the orientation is individuals as columns and loci by rows,
#'  then set transpose=TRUE.
#'
#' The individual metrics need to be in a csv file, with headings, with a
#'  mandatory id column corresponding exactly to the individual identity labels
#'  provided with the SNP data and in the same order.
#'
#' The locus metadata needs to be in a csv file with headings, with a mandatory
#' column headed AlleleID corresponding exactly to the locus identity labels
#' provided with the SNP data and in the same order.
#'
#' Note that the locus metadata will be complemented by calculable statistics
#' corresponding to those that would be provided by Diversity Arrays Technology
#' (e.g. CallRate).
#'
#' @param filename Name of the csv file containing the SNP genotypes [required].
#' @param transpose If TRUE, rows are loci and columns are individuals
#' [default FALSE].
#' @param ind.metafile Name of the csv file containing the metrics for
#' individuals [optional].
#' @param loc.metafile Name of the csv file containing the metrics for
#' loci [optional].
#' @param verbose Verbosity: 0, silent or fatal errors; 1, begin and end; 2,
#' progress log; 3, progress and results summary; 5, full report
#' [default 2 or as specified using gl.set.verbosity].
#' @return A genlight object with the SNP data and associated metadata included.
#' @export
#' @author Custodian: Luis Mijangos -- Post to
#' \url{https://groups.google.com/d/forum/dartr}
#' @examples
#' csv_file <- system.file('extdata','platy_test.csv', package='dartR')
#' ind_metadata <- system.file('extdata','platy_ind.csv', package='dartR')
#' gl  <- gl.read.csv(filename = csv_file, ind.metafile = ind_metadata)

gl.read.csv <- function(filename,
                        transpose = FALSE,
                        ind.metafile = NULL,
                        loc.metafile = NULL,
                        verbose = NULL) {
    # SET VERBOSITY
    verbose <- gl.check.verbosity(verbose)
    
    # FLAG SCRIPT START
    funname <- match.call()[[1]]
    utils.flag.start(func = funname,
                     build = "Jackson",
                     verbosity = verbose)
    
    # FUNCTION SPECIFIC ERROR CHECKING
    
    if (is.null(loc.metafile) & verbose > 0) {
        cat(
            warn(
                "Warning: Locus metafile not provided, locus metrics will be
        calculated where this is possible\n"
            )
        )
    }
    
    if (is.null(ind.metafile) & verbose > 0) {
        cat(
            warn(
                "Warning: Individual metafile not provided, pop set to 'A' for all individuals\n"
            )
        )
    }
    
    # DO THE JOB
    
    # FIRST THE SNP DATA
    
    # Create the SNP data matrix, indNames and LocNames
    
    df0 <-
        read.csv(file = filename,
                 header = FALSE,
                 stringsAsFactors = TRUE)
    
    if (transpose) {
        df0 <- t(df0)
    }
    
<<<<<<< HEAD
    
    # Step through and convert data to 0, 1, 2, NA
    # homRef <- paste0(names(tmp)[1],"/",names(tmp)[1])
    # homAlt <- paste0(names(tmp)[2],"/",names(tmp)[2])
    # het1 <- paste0(names(tmp)[1],"/",names(tmp)[2])
    # het2 <- paste0(names(tmp)[2],"/",names(tmp)[1])
    data[data== "A/A"] <- "0"
    data[data=="T/T"] <- "2"
    data[data== "C/C"] <- "0"
    data[data== "G/G"] <- "2"
    data[data== "A/T"] <- "1"
    data[data== "T/A"] <- "1"
    data[data== "G/C"] <- "1"
    data[data=="C/G"] <- "1"
    data[data== "-/-"] <- NA
    # for (i in 1:dim(data)[2]){
    #   data[,i] <- toupper(data[,i])
    #   data[,i] <- gsub(homRef,"0",data[,i])
    #   data[,i] <- gsub(homAlt,"2",data[,i])
    #   data[,i] <- gsub(het1,"1",data[,i])
    #   data[,i] <- gsub(het2,"1",data[,i])
    #   data[,i] <- gsub(missing,NA,data[,i])
    # }
    if (verbose >= 2) {
    cat(report("  SNP coding converted to 0,1,2,NA\n"))
=======
    numrows <- dim(df0)[1]  # Individuals plus labels if any
    numcols <- dim(df0)[2]  # Loci plus labels if any
    
    if (verbose > 0) {
        cat(
            report(
                "Input data should be a csv file with individuals as rows, loci as columns\n"
            )
        )
        cat("  ",
            numcols - 1,
            "loci, confirming first 5:",
            as.matrix(df0[1, 2:6]),
            "\n")
        cat("  ",
            numrows - 1,
            "individuals, confirming first 5:",
            as.matrix(df0[2:6, 1]),
            "\n")
        cat(important(
            "    If these are reversed, re-run the script with transpose=TRUE\n"
        ))
>>>>>>> 18f41bb4
    }
    data <- as.matrix(df0[2:numrows, 2:numcols])
    
    loci <- df0[1, 2:numcols]
    loci <- as.character(as.matrix(loci))
    individuals <- df0[2:numrows, 1]
    individuals <- as.character(individuals)
    
    if (length(unique(individuals)) != length(individuals)) {
        cat(
            error(
                "Fatal Error: Individual labels are not unique, check and edit your input file\n"
            )
        )
        stop()
    }
    if (length(unique(loci)) != length(loci)) {
        cat(error(
            "Fatal Error: AlleleID not unique, check and edit your input file\n"
        ))
        stop()
    }
    
    # Validate and convert the SNP data
    
    test <- paste0(data, collapse = "")
    test <- gsub("NA", "9", test)
    test <- gsub(" ", "", test)
    if (nchar(test) > nrow(data) * ncol(data)) {
        if (verbose >= 2) {
            cat(
                report(
                    "Character data detected, assume genotypes are of the
            form C/C, A/T, C/G, -/- etc\n"
                )
            )
        }
        # Check that this is true
        s1 <- paste(data, collapse = " ")
        s1 <- gsub("/", " ", s1)
        s1 <- toupper(s1)
        s2 <- unlist(strsplit(s1, " "))
        tmp <- table(s2)
        if (all(names(tmp) %in% c("A", "C", "G", "T", "-")) == F) {
            cat(
                error(
                    "Fatal Error: Genotypes must be defined by the letters A, C, G, T or missing -\n"
                )
            )
            stop()
        }
        # Check that the data are bi-allelic
        for (i in 1:dim(data)[2]) {
            v1 <- data[, i]
            v1 <- paste(v1, collapse = " ")
            v1 <- gsub("/", " ", v1)
            v1 <- gsub("- ", "", v1)
            v1 <- toupper(v1)
            v1 <- unlist(strsplit(v1, " "))
            tmp <- table(v1)
            tmp <- tmp[order(as.numeric(tmp),decreasing = T)]
            if (length(names(tmp)) > 2) {
                cat(error("Fatal Error: Loci are not bi-allelic\n"))
                stop()
            }
            
            # Step through and convert data to 0, 1, 2, NA
            homRef <- paste0(names(tmp)[1],"/",names(tmp)[1])
            homAlt <- paste0(names(tmp)[2],"/",names(tmp)[2])
            het1 <- paste0(names(tmp)[1],"/",names(tmp)[2])
            het2 <- paste0(names(tmp)[2],"/",names(tmp)[1])
            missing <- "-/-"
  
                data[,i] <- gsub(homRef,"0",data[,i])
                data[,i] <- gsub(homAlt,"2",data[,i])
                data[,i] <- gsub(het1,"1",data[,i])
                data[,i] <- gsub(het2,"1",data[,i])
                data[,i] <- gsub(missing,NA,data[,i])
        
        }
        if (verbose >= 2) {
            cat(report("  Data confirmed as biallelic\n"))
        }
        
        if (verbose >= 2) {
            cat(report("  SNP coding converted to 0, 1, 2 and NA\n"))
        }
        
        data <- apply(data, 2, as.numeric)
        
    } else {
        if (verbose >= 2) {
            cat(
                report(
                    "  Numeric data detected, assume genotypes are 0 = homozygous reference, 1 = heterozygous, 2 = homozygous alternate\n"
                )
            )
        }
        # Check that this is true
        data <- apply(data, 2, as.numeric)
        s1 <- paste(data, collapse = " ")
        s2 <- unlist(strsplit(s1, " "))
        tmp <- table(s2)
        if (!(names(tmp) == "0" ||
              names(tmp) == "1" ||
              names(tmp) == "2" || names(tmp) == "NA")) {
            cat(
                error(
                    "Fatal Error: Genotypes must be defined by the numbers 0, 1, 2 or missing NA\n"
                )
            )
            stop()
        }
    }
    
    # Create a genlight object
    
    gl <-
        new(
            "genlight",
            data,
            ploidy = 2,
            loc.names = loci,
            ind.names = individuals
        )
    
    pop(gl) <- array("A", nInd(gl))
    gl <- gl.compliance.check(gl, verbose = verbose)
    # gl@other$loc.metrics <- data.frame(CloneID = locNames(gl), AlleleID = locNames(gl))
    gl@other$ind.metrics <-
        data.frame(id <-
                       indNames(gl), pop = array("A", nInd(gl)))
    
    # NOW THE LOCUS METADATA
    
    if (!is.null(loc.metafile)) {
        loc.metrics <-
            read.csv(
                file = loc.metafile,
                header = TRUE,
                stringsAsFactors = TRUE
            )
        if (!("AlleleID" %in% names(loc.metrics))) {
            cat(
                error(
                    "Fatal Error: mandatory AlleleID column absent
                                               from the locus metrics file\n"
                )
            )
        }
        for (i in 1:nLoc(gl)) {
            if (loc.metrics[i, 1] != gl@other$loc.metrics$AlleleID[i]) {
                stop(
                    error(
                        "Fatal Error: AlleleID in the locus metrics file does not correspond with",
                        "AlleleID in the input data file, or they are not in the same order\n"
                    )
                )
            }
        }
        gl@other$loc.metrics <- loc.metrics
        
    }
    gl <- gl.recalc.metrics(gl, verbose = 0)
    if (verbose >= 2) {
        cat(report(
            paste(
                " Added or updated ",
                names(gl@other$loc.metrics),
                "to the other$ind.metrics slot.\n"
            )
        ))
    }
    
    # NOW THE INDIVIDUAL METADATA
    
    if (!is.null(ind.metafile)) {
        ind.metrics <-
            read.csv(
                file = ind.metafile,
                header = TRUE,
                stringsAsFactors = TRUE,
                fileEncoding = "UTF-8-BOM"
            )
        if (!("id" %in% names(ind.metrics))) {
            cat(
                error(
                    "Fatal Error: mandatory id column absent from the individual metadata file\n"
                )
            )
            stop()
        }
        for (i in 1:nInd(gl)) {
            if (ind.metrics[i, 1] != gl@other$ind.metrics$id[i]) {
                cat(
                    error(
                        "Fatal Error: id in the individual metrics file does not correspond with",
                        "id in the input data file, or they are not in the same order\n"
                    )
                )
                stop()
            }
        }
        if (!("pop" %in% names(ind.metrics))) {
            cat(
                warn(
                    "  Warning: pop column absent from the individual metadata file, setting to 'A'\n"
                )
            )
            
            gl@other$ind.metrics <- ind.metrics
            gl@other$ind.metrics$id <- individuals
            gl@other$ind.metrics$pop <- array("A", nInd(gl))
            pop(gl) <- gl@other$ind.metrics$pop
        } else {
            gl@other$ind.metrics <- ind.metrics
            gl@other$ind.metrics$id <- individuals
            gl@other$ind.metrics$pop <- ind.metrics$pop
            pop(gl) <- gl@other$ind.metrics$pop
        }
        if (verbose >= 2) {
            cat(report(
                paste(
                    " Added ",
                    names(gl@other$ind.metrics),
                    " to the other$ind.metrics slot.\n"
                )
            ))
        }
    }
    
    # MAKE COMPLIANT
    gl <- gl.compliance.check(gl, verbose = verbose)
    
    # ADD TO HISTORY (add the first entry)
    gl@other$history <- list()
    gl@other$history[[1]] <- match.call()
    
    # FLAG SCRIPT END
    
    if (verbose > 0) {
        cat(report("Completed:", funname, "\n"))
    }
    
    return(gl)
    
}<|MERGE_RESOLUTION|>--- conflicted
+++ resolved
@@ -92,33 +92,6 @@
         df0 <- t(df0)
     }
     
-<<<<<<< HEAD
-    
-    # Step through and convert data to 0, 1, 2, NA
-    # homRef <- paste0(names(tmp)[1],"/",names(tmp)[1])
-    # homAlt <- paste0(names(tmp)[2],"/",names(tmp)[2])
-    # het1 <- paste0(names(tmp)[1],"/",names(tmp)[2])
-    # het2 <- paste0(names(tmp)[2],"/",names(tmp)[1])
-    data[data== "A/A"] <- "0"
-    data[data=="T/T"] <- "2"
-    data[data== "C/C"] <- "0"
-    data[data== "G/G"] <- "2"
-    data[data== "A/T"] <- "1"
-    data[data== "T/A"] <- "1"
-    data[data== "G/C"] <- "1"
-    data[data=="C/G"] <- "1"
-    data[data== "-/-"] <- NA
-    # for (i in 1:dim(data)[2]){
-    #   data[,i] <- toupper(data[,i])
-    #   data[,i] <- gsub(homRef,"0",data[,i])
-    #   data[,i] <- gsub(homAlt,"2",data[,i])
-    #   data[,i] <- gsub(het1,"1",data[,i])
-    #   data[,i] <- gsub(het2,"1",data[,i])
-    #   data[,i] <- gsub(missing,NA,data[,i])
-    # }
-    if (verbose >= 2) {
-    cat(report("  SNP coding converted to 0,1,2,NA\n"))
-=======
     numrows <- dim(df0)[1]  # Individuals plus labels if any
     numcols <- dim(df0)[2]  # Loci plus labels if any
     
@@ -141,7 +114,6 @@
         cat(important(
             "    If these are reversed, re-run the script with transpose=TRUE\n"
         ))
->>>>>>> 18f41bb4
     }
     data <- as.matrix(df0[2:numrows, 2:numcols])
     
