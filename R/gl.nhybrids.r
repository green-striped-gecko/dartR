#' Create an input file for the program NewHybrids and run it if NewHybrids is installed
#'
#' This function compares two sets of parental populations to identify loci
#' that exhibit a fixed difference, returns an genlight object with the reduced data,
#' and creates an input file for the program NewHybrids using the top 200 (or hard specified loc.limit) loci. In
#' the absence of two identified parental populations, the script will
#' select a random set 200 loci only (method="random") or the first 200 loci ranked
#' on information content (method="AvgPIC").
#'
#' A fixed difference occurs when a SNP allele is present in all individuals
#' of one population and absent in the other. There is provision for setting
#' a level of tollerance, e.g. threshold = 0.05 which considers alleles present
#' at greater than 95% in one population and less than 5% in the other to be
#' a fixed difference. Only the 200 loci are retained, because of limitations
#' of NewHybids.
#' 
#' If you specify a directory for the NewHybrids executable file, then the script
#' will create the input file from the snp data then run NewHybrids. If the directory
#' is set to NULL, the exectution will stop once the input file (default="nhyb.txt") has been 
#' written to disk.
#' 
#' Refer to the New Hybrids manual for further information on the parameters to set
#' -- http://ib.berkeley.edu/labs/slatkin/eriq/software/new_hybs_doc1_1Beta3.pdf
#'
#' It is important to stringently filter the
#' data on RepAvg and CallRate if using the random option. One might elect to repeat
#' the analysis (method="random") and combine the resultant posterior probabilites
#' should 200 loci be considered insufficient.
#' 
#' The F1 individuals should be homozygous at all loci for which the parental populations are fixed 
#' and different, assuming parental populations have been specified. Sampling errors 
#' can result in this not being the case, especially where the sample
#' sizes for the parental populations are small. Alternatively, the threshold for posterior
#' probabilities used to determine assignment (pprob) or the definition of a fixed difference (threshold) 
#' may be too lax. To assess the error rate in the determination
#' of assignment of F1 individuals, a plot of the frequency of homozygous reference, heterozygotes and
#' homozygous alternate (SNP) can be produced by setting plot=TRUE (the default).
#'
#' @param gl -- name of the genlight object containing the SNP data [required]
#' @param outfile -- name of the file that will be the input file for NewHybrids [default nhyb.txt]
#' @param outpath -- path where to save the output file (set to tempdir by default)
#' @param p0 -- list of populations to be regarded as parental population 0 [default NULL]
#' @param p1 -- list of populations to be regarded as parental population 1 [default NULL]
#' @param threshold -- sets the level at which a gene frequency difference is considered to be fixed [default 0]
#' @param plot -- if TRUE, a plot of the frequency of homozygous reference, heterozygotes and
#' homozygous alternate (SNP) is produced for the F1 individuals [default TRUE, applies only 
#' if both parental populations are specified]
#' @param pprob -- threshold level for assignment to likelihood bins [default 0.95, used only if plot=TRUE]
#' @param method -- specifies the method (random or AvgPIC) to select 200 loci for NewHybrids [default random]
#' @param nhyb.directory -- directory that holds the NewHybrids executable file e.g. C:/NewHybsPC [default NULL]
#' @param BurnIn -- number of sweeps to use in the burn in [default 10000]
#' @param sweeps -- number  of  sweeps  to  use  in  computing  the  actual Monte Carlo averages [default 10000]
#' @param GtypFile -- name of a file containing the genotype frequency classes [default TwoGensGtypFreq.txt]
#' @param AFPriorFile -- name of the file containing prior allele frequency information [default NULL]
#' @param PiPrior -- Jeffreys-like priors or Uniform priors for the parameter pi [default Jeffreys]
#' @param ThetaPrior -- Jeffreys-like priors or Uniform priors for the parameter theta [default Jeffreys]
#' @param verbose -- verbosity: 0, silent or fatal errors; 1, begin and end; 2, progress log ; 3, progress and results summary; 5, full report [default 2]
#' @return The reduced genlight object, if parentals are provided; output of NewHybrids is saved to disk
#' @export
#' @importFrom MASS write.matrix
#' @author Arthur Georges (Post to \url{https://groups.google.com/d/forum/dartr})
#' @examples
#' \dontrun{
#' m <- gl.nhybrids(testset.gl, outfile="nhyb.txt", 
#' p0=NULL, p1=NULL, 
#' nhyb.directory="C:/workspace/R/NewHybsPC",
#' BurnIn=100,
#' sweeps=100,
#' verbose=3)
#' }

gl.nhybrids <- function(gl, outfile="nhyb.txt", outpath=tempdir(),
                    p0=NULL, p1=NULL, 
                    threshold=0, 
                    method="random",
                    plot=TRUE,
                    pprob=0.95,
                    nhyb.directory=NULL,
                    BurnIn=10000,
                    sweeps=10000,
                    GtypFile = "TwoGensGtypFreq.txt",
                    AFPriorFile = NULL,
                    PiPrior = "Jeffreys",
                    ThetaPrior = "Jeffreys",
                    verbose=2) {

  if(class(gl)!="genlight") {
    cat("Fatal Error: genlight object required!\n"); stop("Execution terminated\n")
  }
  # Work around a bug in adegenet if genlight object is created by subsetting
<<<<<<< HEAD
  if (nLoc(gl)!=nrow(x@other$loc.metrics)) { stop("The number of rows in the loc.metrics table does not match the number of loci in your genlight object!")  }
=======
  if (nLoc(x)!=nrow(x@other$loc.metrics)) { stop("The number of rows in the loc.metrics table does not match the number of loci in your genlight object!")  }
>>>>>>> 421cf9fe
  
  if (verbose < 0 | verbose > 5){
    cat("    Warning: verbosity must be an integer between 0 [silent] and 5 [full report], set to 2\n")
    verbose <- 2
  }
  
  if (!(method=="random" | method=="AvgPic" | method=="avgPic" | method=="AvgPIC")){
    cat("    Warning: method must be either 'random' or AvgPic, set to 'random'\n")
    method <- "random"
  }
  
  if(pprob < 0 | pprob > 1){
    cat("    Warning: threshold posterior probability for assignment, pprob, must be between 0 and 1, typically close to 1, set to 0.99\n")
    pprob <- 0.99
  }

  if (verbose > 0) {
    cat("Starting gl.nhybrids: Assigning individual to hybrid categories\n")
  }
  
  #if (verbose < 2) { sink("/dev/null") }

    gl.tmp <- gl
    thold<-threshold
    loc.limit <- 200
    
  # Housekeeping on the paths
    outfile <- file.path(outpath, outfile)
    outfile.win <- gsub("/","\\\\",outfile)
    if (!is.null(nhyb.directory)) {
       nhyb.directory.win <- gsub("/","\\\\",nhyb.directory)
       wd.hold <- getwd()
       wd.hold.win <- gsub("/","\\\\",wd.hold)
    }

  # PROCESS AS FOLLOWS IF BOTH PARENTAL POPULATIONS ARE SPECIFIED
    if (!is.null(p0) & !is.null(p1)) {
      if (verbose >= 3) {cat("  Both parental populations have been specified \n")}

      # Replace those names with Z0 for Parental Population 0, and z1 for Parental Population 1
      indNames(gl.tmp) <- replace(indNames(gl.tmp), is.element(pop(gl.tmp), p0), "z0")
      indNames(gl.tmp) <- replace(indNames(gl.tmp), is.element(pop(gl.tmp), p1), "z1")

      # Error checks
      if (length(indNames(gl.tmp)[indNames(gl.tmp)=="z0"]) < 1  | length(indNames(gl.tmp)[indNames(gl.tmp)=="z1"]) < 1) {
        cat("Fatal Error [gl2nhyb]: One or both of two speciefied parental populations contains no individuals\n"); stop()
      }

      # Create a vector containing the flags for the parental population
      par.names <- indNames(gl.tmp)
      par.names <- replace(par.names, (par.names != "z0" & par.names != "z1"), " ")

      # Discard non-parental populations
      gl.tmp <- gl.tmp[(indNames(gl.tmp)=="z0" | indNames(gl.tmp)=="z1"),]
      pop(gl.tmp) <- indNames(gl.tmp)

      # Reformat the data broken down by population and locus, and calculate allele frequencies
      gl2 <- gl.percent.freq(gl.tmp, verbose=verbose)

      # IDENTIFY LOCI WITH FIXED DIFFERENCES BETWEEN P0 AND P1
      if ( verbose >= 3 ) {cat("Identifying loci with fixed difference between parental stocks\n")}

      # Establish a vector to hold the loci
      npops<-2
      nloci<-nlevels(gl2$locus)
      fixed.loci <- NA
      length(fixed.loci) <- nloci*2

      # Cycle through the data to identify the fixed loci
      for (i in seq(1, nloci*2, 2)) {
        if (as.character(gl2$locus[i]) != as.character(gl2$locus[i+1])) {
          cat("  Warning: Loci do not agree for the is.fixed comparison\n")
        }
        if (!is.na(is.fixed(gl2$frequency[i],gl2$frequency[i+1], tloc=thold))) {
          if (is.fixed(gl2$frequency[i],gl2$frequency[i+1], tloc=thold)) {
            fixed.loci[i] <- as.character(gl2$locus[i])
          }
        }
      }

      # Remove the NAs
      fixed.loci <- fixed.loci[!is.na(fixed.loci)]
      nloci <- length(fixed.loci)
      if (nloci == 0) {
        flag <- "bothparnonefixed"
      } else {
        flag <- "bothpar"
      }
      
      # Report on the analysis

      if ( verbose >= 3 ) {cat("  No. of fixed loci identified:",nloci,"\n")}
        if (nloci > loc.limit) {
          if (verbose>=3){cat("  Selecting",loc.limit,"loci showing fixed differences between parentals at random\n")}
          gl.fixed.used <- utils.subsample.loci(gl, loc.limit, method="random",verbose=0)
          gl.fixed.all <- gl[, (locNames(gl) %in% fixed.loci)]
          gl.fixed.all@other$loc.metrics <- gl@other$loc.metrics[(locNames(gl) %in% fixed.loci),]
          gl2nhyb <- gl.fixed.used
        } else {
          if (method == "random"){
            if(verbose>=3){cat("    Selecting",nloci,"loci showing fixed differences between parentals, supplementing with",loc.limit-nloci,"other loci selected at random\n")}
            gl.fixed.all <- gl[, (locNames(gl) %in% fixed.loci)]
            gl.fixed.used <- gl.fixed.all
            tmp <- utils.subsample.loci(gl, 200-nloci, method="random",verbose=0)
            gl2nhyb <- cbind(gl.fixed.used,tmp)
            gl2nhyb@other$loc.metrics <- gl@other$loc.metrics[locNames(gl) %in% locNames(gl2nhyb),]
          } else {
            if(verbose>=3){cat("    Selecting",nloci,"loci showing fixed differences between parentals, supplementing with",loc.limit-nloci,"other loci selected based on AvgPic\n")}
            gl.fixed.all <- gl[, (locNames(gl) %in% fixed.loci)]
            gl.fixed.used <- gl.fixed.all
            tmp <- utils.subsample.loci(gl, loc.limit-nloci, method="AvgPic",verbose=0)
            gl2nhyb <- cbind(gl.fixed.used,tmp)
            gl2nhyb@other$loc.metrics <- gl@other$loc.metrics[locNames(gl) %in% locNames(gl2nhyb),]
          }
        }
      } # Finished -- loc.limit selected loci in gl2nhyb

    # PROCESS AS FOLLOWS IF ONLY ONE PARENTAL POPULATION IS SPECIFIED
    if ((!is.null(p0) & is.null(p1)) || (is.null(p0) & !is.null(p1))) {
      if(verbose>=3){cat("  Only one parental population specified \n")}
      
      # Replace those names with Z0 for Parental Population 0, and z1 for Parental Population 1
      if (!is.null(p0)){indNames(gl.tmp) <- replace(indNames(gl.tmp), is.element(pop(gl.tmp), p0), "z0")}
      if (!is.null(p1)){indNames(gl.tmp) <- replace(indNames(gl.tmp), is.element(pop(gl.tmp), p1), "z1")}
      
      # Error checks
      if (length(indNames(gl.tmp)[indNames(gl.tmp)=="z0"]) < 1  & length(indNames(gl.tmp)[indNames(gl.tmp)=="z1"]) < 1) {
        cat("Fatal Error [gl2nhyb]: Specified parental population contains no individuals\n"); stop()
      }
      
      # Create a vector containing the flags for the parental population
      par.names <- indNames(gl.tmp)
      par.names <- replace(par.names, (par.names != "z0" & par.names != "z1"), " ")
      
      if(method=="random" & verbose>=3) {cat("    Selecting",loc.limit,"random loci\n")}
      if (method=="avgpic" & verbose>=3) {cat("    Selecting",loc.limit,"loci with most information content (AvgPIC)\n")}
      gl2nhyb <- utils.subsample.loci(gl, loc.limit, method=method, verbose=0)
      gl2nhyb@other$loc.metrics <- gl@other$loc.metrics[locNames(gl) %in% locNames(gl2nhyb),]
      flag <- "onepar"
    }

    # PROCESS AS FOLLOWS IF NO PARENTAL POPULATION IS SPECIFIED
    if (is.null(p0) & is.null(p1)) {
      if(verbose>=3){cat("  No parental population specified \n")}
      
      if(method=="random" & verbose>=3) {cat("    Selecting",loc.limit,"random loci\n")}
      if (method=="avgpic" & verbose>=3) {cat("    Selecting",loc.limit,"loci with most information content (AvgPIC)\n")}
      gl2nhyb <- utils.subsample.loci(gl, loc.limit, method=method, verbose=0)
      gl2nhyb@other$loc.metrics <- gl@other$loc.metrics[locNames(gl) %in% locNames(gl2nhyb),]
      flag <- "nopar"
    }

    # CREATE THE NEWHYBRIDS INPUT FILE
    # Convert to NewHrbrids lumped format
    # Recode values
    #  0 to 11
    #  1 to 12
    #  2 to 22
    #  NA to 0
    if(verbose>=3){cat("\nConverting data to NewHybrids format\n")}
    gl2 <- as.matrix(gl2nhyb)
    gl2[gl2 == 2] <- 22
    gl2[gl2 == 1] <- 12
    gl2[gl2 == 0] <- 11
    gl2[is.na(gl2)] <- 0
    n.loci <- ncol(gl2)

    # Create sequential row number
    rownum <- seq(1:nrow(gl2))

    # Bind to the matrix
    gl2 <- data.frame(gl2)

    if (flag=="bothpar" || flag == "onepar" || flag == "bothparnonefixed") {
      gl2 <- cbind(rownum, par.names, gl2)
      metarows <- 2
      if(verbose>=3){cat("  Adding sequential number and flagging parental stock\n")}
    }
    if (flag=="nopar") {
      gl2 <- cbind(rownum, gl2)
      metarows <- 1
      if(verbose>=3){cat("  Adding sequential number\n")}
    }

    # Clear row and column names
    rownames(gl2) <- NULL
    colnames(gl2) <- NULL

    # Output data file
    if(verbose>=3){
      cat("  Writing the NewHybrids input file", outfile, "\n")
      cat(c("    NumIndivs ", nrow(gl2), "\n"))
      cat(c("    NumLoci ", n.loci, " \n"))
      cat(c("    Digits 1\n  Format Lumped \n"))
    }  
    sink(outfile)
      cat(c("NumIndivs ", nrow(gl2), "\n"))
      cat(c("NumLoci ", n.loci, " \n"))
      cat(c("Digits 1\nFormat Lumped \n"))
      MASS::write.matrix(gl2[,1:(ncol(gl2))], sep=" ")
    sink()

# Run New Hybrids   
    
    if (!is.null(nhyb.directory)) {
      
      if (verbose>=3){
        cat("Copying New Hybrids input file", outfile, "to",nhyb.directory.win,"\n")
        cat("Passing control to New Hybrids executable\n")
        }
      cp <- paste("copy", outfile.win, nhyb.directory.win)
      shell(cp)
      
      setwd(nhyb.directory)

      # Set the parameters to conform with NewHybrids input
      if (GtypFile == "TwoGensGtypFreq.txt") {GtypFile <- "0"}
      if (is.null(AFPriorFile)) {AFPriorFile <- "0"}
      
      if (PiPrior == "Jeffreys" || PiPrior == "jeffreys") {
        PiPrior <- "0"
      } else if (PiPrior == "Uniform" || PiPrior == "uniform") {
        PiPrior <- "1"
      }  else {
        cat("Fatal Error: PiPrior parameter must be Jeffreys or Uniform\n"); stop()
      }
      if (ThetaPrior == "Jeffreys" || ThetaPrior == "jeffreys" ) {
        ThetaPrior <- "0"
      } else if (ThetaPrior == "Uniform" || ThetaPrior == "uniform") {
        ThetaPrior <- "1"
      }  else {
        cat("Fatal Error: ThetaPrior parameter must be Jeffreys or Uniform\n"); stop()
      }
      rand1 <- sample(1:10,1)
      rand2 <- sample(11:20,1)
      
      # Create the batch file
      sink("nhyb.cmd")
        cat("(\n")
        cat("echo",outfile,"\n")
        cat("echo",GtypFile,"\n")
        cat("echo",AFPriorFile,"\n")
        cat("echo",rand1, rand2,"\n")
        cat("echo",PiPrior,"\n")
        cat("echo",ThetaPrior,"\n")
        cat("echo",BurnIn,"\n")
        cat("echo",sweeps,"\n")
        cat(") | NewHybrids_PC_1_1_WOG.exe")
      sink()

  # Run New Hybrids
      
      shell("nhyb.cmd")
      
  # Add in individual labels
      tbl <- read.table("aa-PofZ.txt", stringsAsFactors = FALSE)
      names(tbl) <- tbl[1,]
      tbl <- tbl[-1,-1]
      tbl <- cbind(indNames(gl),pop(gl),tbl)
      names(tbl) <- c("id","pop","P0","P1","F1","F2","F1xP0","F1xP1")
      #names(tbl)[2] <- "pop"
      
      write.csv(tbl,file="aa-pofZ.csv",row.names=FALSE)

  # Transfer files to default directory and housekeeping
      cp <- paste("copy aa-LociAndAlleles.txt", wd.hold.win); shell(cp)
      cp <- paste("del aa-LociAndAlleles.txt"); shell(cp) 
      cp <- paste("copy aa-ProcessedPriors.txt", wd.hold.win); shell(cp)
      cp <- paste("del aa-ProcessedPriors.txt"); shell(cp) 
      cp <- paste("copy aa-Pi.hist", wd.hold.win); shell(cp)
      cp <- paste("del aa-Pi.hist"); shell(cp)
      cp <- paste("copy aa-PofZ.csv", wd.hold.win); shell(cp)
      cp <- paste("del aa-PofZ.csv"); shell(cp)
      cp <- paste("del aa-PofZ.txt"); shell(cp)
      cp <- paste("copy aa-Theta.hist", wd.hold.win); shell(cp)
      cp <- paste("del aa-Theta.hist"); shell(cp)
      cp <- paste("del", basename(outfile)); shell(cp)
      cp <- paste("del nhyb.cmd"); shell(cp)
      #cp <- paste("Taskkill /IM NewHybrids_PC_1_1_WOG.exe /F"); shell(cp)

      setwd(wd.hold)
      
    }
    
    # Analyse the F1 genotypes
    
      if (flag == "bothpar" & plot==TRUE) {
        # Read in the results of the New Hybrids analysis
          F1.test <- read.csv(file="aa-Pofz.csv")
        # Pull out results for F1 hybrids only, defined by posterior probability >= pprob 
          F1.test <- F1.test[(F1.test$F1 >= pprob),]
         # Use the id of the F1 hybrids to subset the genlight object containing the loci with fixed differences used in the analysis  
          F1.only <- gl.keep.ind(gl.fixed.used,as.character(F1.test$id),mono.rm=FALSE,verbose=0)
        # Invert the matrix of data for F1 individuals only  
          mat <- t(as.matrix(F1.only))
        # Tally and plot the counts of homozygous reference, heterozygotes, and homozygous alternate (SNP)
          if (verbose>=3) {cat("\nPlotting genotypes of",length(as.character(F1.test$id)),"F1 individuals\n")}
          barplot(table(mat),col="red",main="F1 Genotypes")
        # Report the results  
          if (verbose>=3) {
            cat("  No. of F1 individuals:",nInd(F1.only),"[",indNames(F1.only),"]\n")
            cat("  No. of loci with fixed differences used in the analysis:",nLoc(F1.only),"\n")
            cat("  No. of heterozygous loci for the F1s:",table(mat)["1"],"(",round(table(mat)["1"]*100/sum(table(mat)),2),"%)\n")
            cat("  No. of homozygous reference loci (errors) for the F1s:",table(mat)["0"],"(",round(table(mat)["0"]*100/sum(table(mat)),2),"%)\n")
            cat("  No. of homozygous alternate loci (errors) for the F1s:",table(mat)["2"],"(",round(table(mat)["2"]*100/sum(table(mat)),2),"%)\n")
          }
      }
    
    #if (verbose < 2) {sink()}
    if (verbose>=3) {
      cat("\nResults are stored in file aa-PofZ.csv\n")
      cat("Returning data used by New Hybrids in generating the results, as a genlight object\n")
    }
    if (verbose > 0) {cat("gl.nhybrids Completed\n")}

    return(gl2nhyb)

}
<|MERGE_RESOLUTION|>--- conflicted
+++ resolved
@@ -88,11 +88,8 @@
     cat("Fatal Error: genlight object required!\n"); stop("Execution terminated\n")
   }
   # Work around a bug in adegenet if genlight object is created by subsetting
-<<<<<<< HEAD
   if (nLoc(gl)!=nrow(x@other$loc.metrics)) { stop("The number of rows in the loc.metrics table does not match the number of loci in your genlight object!")  }
-=======
-  if (nLoc(x)!=nrow(x@other$loc.metrics)) { stop("The number of rows in the loc.metrics table does not match the number of loci in your genlight object!")  }
->>>>>>> 421cf9fe
+
   
   if (verbose < 0 | verbose > 5){
     cat("    Warning: verbosity must be an integer between 0 [silent] and 5 [full report], set to 2\n")
