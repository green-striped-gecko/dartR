#' @name gl.nhybrids
#' @title Creates an input file for the program NewHybrids and runs it if
#'  NewHybrids is installed (PC only)
#' @description
#' This function compares two sets of parental populations to identify loci that
#' exhibit a fixed difference, returns an genlight object with the reduced
#' data, and creates an input file for the program NewHybrids using the top 200
#' (or hard specified loc.limit) loci. In the absence of two identified
#' parental populations, the script will select a random set 200 loci only
#' (method='random') or the first 200 loci ranked on information content
#' (method='AvgPIC').
#'
#' A fixed difference occurs when a SNP allele is present in all individuals
#' of one population and absent in the other. There is provision for setting
#' a level of tolerance, e.g. threshold = 0.05 which considers alleles present
#' at greater than 95% in one population and less than 5% in the other to be
#' a fixed difference. Only the 200 loci are retained, because of limitations
#' of NewHybids.
#'
#' If you specify a directory for the NewHybrids executable file, then the
#' script will create the input file from the SNP data then run NewHybrids. If
#' the directory is set to NULL, the execution will stop once the input file
#' (default='nhyb.txt') has been written to disk. Note: the executable option
#' will not work on a Mac; Mac users should generate the NewHybrids input file
#' and run this on their local installation of NewHybrids.
#'
#' Refer to the New Hybrids manual for further information on the parameters to
#' set
#' -- http://ib.berkeley.edu/labs/slatkin/eriq/software/new_hybs_doc1_1Beta3.pdf
#'
#' It is important to stringently filter the data on RepAvg and CallRate if
#' using the random option. One might elect to repeat the analysis
#' (method='random') and combine the resultant posterior probabilities should
#' 200 loci be considered insufficient.
#'
#' The F1 individuals should be homozygous at all loci for which the parental
#' populations are fixed and different, assuming parental populations have been
#' specified. Sampling errors can result in this not being the case, especially
#' where the sample sizes for the parental populations are small. Alternatively,
#' the threshold for posterior probabilities used to determine assignment
#' (pprob) or the definition of a fixed difference (threshold) may be too lax.
#' To assess the error rate in the determination of assignment of F1
#' individuals, a plot of the frequency of homozygous reference, heterozygotes
#' and homozygous alternate (SNP) can be produced by setting plot=TRUE (the
#' default).
#'
#' @param gl Name of the genlight object containing the SNP data [required].
# @param outfile Name of the file that will be the input file for NewHybrids
# [default nhyb.txt].
#' @param outpath Path where to save the output file [default tempdir()].
#' @param p0 List of populations to be regarded as parental population 0
#' [default NULL].
#' @param p1 List of populations to be regarded as parental population 1
#' [default NULL].
#' @param threshold Sets the level at which a gene frequency difference is
#' considered to be fixed [default 0].
#' @param plot If TRUE, a plot of the frequency of homozygous reference,
#' heterozygotes and homozygous alternate (SNP) is produced for the F1
#' individuals
#' [default TRUE, applies only if both parental populations are specified].
#' @param pprob Threshold level for assignment to likelihood bins
#' [default 0.95, used only if plot=TRUE].
#' @param method Specifies the method (random or AvgPIC) to select 200 loci for
#'  NewHybrids [default random].
#' @param nhyb.directory Directory that holds the NewHybrids executable file
#' e.g. C:/NewHybsPC [default NULL].
#' @param BurnIn Number of sweeps to use in the burn in [default 10000].
#' @param sweeps Number  of  sweeps  to  use  in  computing  the  actual Monte
#' Carlo averages [default 10000].
#' @param GtypFile Name of a file containing the genotype frequency classes
#' [default TwoGensGtypFreq.txt].
#' @param AFPriorFile Name of the file containing prior allele frequency
#' information [default NULL].
#' @param PiPrior Jeffreys-like priors or Uniform priors for the parameter pi
#' [default Jeffreys].
#' @param ThetaPrior Jeffreys-like priors or Uniform priors for the parameter
#' theta [default Jeffreys].
#' @param verbose Verbosity: 0, silent or fatal errors; 1, begin and end; 2,
#' progress log; 3, progress and results summary; 5, full report
#' [default 2 or as specified using gl.set.verbosity].
#' @return The reduced genlight object, if parentals are provided; output of
#'  NewHybrids is saved to the working directory.
#' @export
#' @importFrom MASS write.matrix
#' @references Anderson, E.C. and Thompson, E.A.(2002). A model-based method for identifying 
#' species hybrids using multilocus genetic data. Genetics. 160:1217-1229. 
#' @author Custodian: Arthur Georges -- Post to
#'  \url{https://groups.google.com/d/forum/dartr}
#' @examples
#' \dontrun{
#' m <- gl.nhybrids(testset.gl, 
#' p0=NULL, p1=NULL,
#' nhyb.directory='D:/workspace/R/NewHybsPC', # Specify as necessary
#' outpath="D:/workspace",  # Specify as necessary, usually getwd() [= workspace]
#' BurnIn=100,
#' sweeps=100,
#' verbose=3)
#' }

gl.nhybrids <- function(gl,
#                        outfile = "nhyb.txt",
                        outpath = tempdir(),
                        p0 = NULL,
                        p1 = NULL,
                        threshold = 0,
                        method = "random",
                        plot = TRUE,
                        pprob = 0.95,
                        nhyb.directory = NULL,
                        BurnIn = 10000,
                        sweeps = 10000,
                        GtypFile = "TwoGensGtypFreq.txt",
                        AFPriorFile = NULL,
                        PiPrior = "Jeffreys",
                        ThetaPrior = "Jeffreys",
                        verbose = NULL) {
    # SET VERBOSITY
    verbose <- gl.check.verbosity(verbose)
    
    # FLAG SCRIPT START
    funname <- match.call()[[1]]
    utils.flag.start(func = funname,
                     build = "Jody",
                     verbosity = verbose)
    
    # CHECK DATATYPE
    datatype <- utils.check.datatype(gl, verbose = verbose)
    
    # FUNCTION SPECIFIC ERROR CHECKING
    
    if (!(method == "random" |
          method == "AvgPic" |
          method == "avgPic" | method == "AvgPIC")) {
        cat(warn(
            "  Warning: method must be either 'random' or AvgPic, set to 'random'\n"
        ))
        method <- "random"
    }
    
    if (pprob < 0 | pprob > 1) {
        cat(
            warn(
                "  Warning: threshold posterior probability for assignment, pprob, must be between 0 and 1, typically close to 1, set to 0.99\n"
            )
        )
        pprob <- 0.99
    }
    
    # Housekeeping on the outfile specifications
    outfile <- "nhyb.txt"
    outfile <- file.path(outpath, outfile)
    outfile.win <- gsub("/", "\\\\", outfile)
    if (!is.null(nhyb.directory)) {
      nhyb.directory.win <- gsub("/", "\\\\", nhyb.directory)
      wd.hold <- getwd()
      wd.hold.win <- gsub("/", "\\\\", wd.hold)
    }
<<<<<<< HEAD

  # PROCESS AS FOLLOWS IF BOTH PARENTAL POPULATIONS ARE SPECIFIED
    if (!is.null(p0) & !is.null(p1)) {
      if (verbose >= 3) {cat(report("  Both parental populations have been specified \n"))}

      # Replace those names with Z0 for Parental Population 0, and z1 for Parental Population 1
      indNames(gl.tmp) <- replace(indNames(gl.tmp), is.element(pop(gl.tmp), p0), "z0")
      indNames(gl.tmp) <- replace(indNames(gl.tmp), is.element(pop(gl.tmp), p1), "z1")

      # Error checks
      if (length(indNames(gl.tmp)[indNames(gl.tmp)=="z0"]) < 1  | length(indNames(gl.tmp)[indNames(gl.tmp)=="z1"]) < 1) {
        stop(error("Fatal Error [gl2nhyb]: One or both of two specified parental populations contains no individuals\n"))
      }

      # Create a vector containing the flags for the parental population
      par.names <- indNames(gl.tmp)
      par.names <- replace(par.names, (par.names != "z0" & par.names != "z1"), " ")

      # Discard non-parental populations
      gl.tmp <- gl.tmp[(indNames(gl.tmp)=="z0" | indNames(gl.tmp)=="z1"),]
      pop(gl.tmp) <- indNames(gl.tmp)

      # Reformat the data broken down by population and locus, and calculate allele frequencies
      gl2 <- gl.percent.freq(gl.tmp, verbose=verbose)

      # IDENTIFY LOCI WITH FIXED DIFFERENCES BETWEEN P0 AND P1
      if ( verbose >= 3 ) {cat(report("  Identifying loci with fixed difference between parental stocks\n"))}

      # Establish a vector to hold the loci
      npops<-2
      nloci<-nlevels(gl2$locus)
      fixed.loci <- NA
      length(fixed.loci) <- nloci*2

      # Cycle through the data to identify the fixed loci
      for (i in seq(1, nloci*2, 2)) {
        if (as.character(gl2$locus[i]) != as.character(gl2$locus[i+1])) {
          cat(warn("  Warning: Loci do not agree for the is.fixed comparison\n"))
        }
        if (!is.na(is.fixed(gl2$frequency[i],gl2$frequency[i+1], tloc=thold))) {
          if (is.fixed(gl2$frequency[i],gl2$frequency[i+1], tloc=thold)) {
            fixed.loci[i] <- as.character(gl2$locus[i])
          }
=======
    
    # DO THE JOB
    
    gl.tmp <- gl
    thold <- threshold
    loc.limit <- 200
    
    # PROCESS AS FOLLOWS IF BOTH PARENTAL POPULATIONS ARE SPECIFIED
    if (!is.null(p0) & !is.null(p1)){
        if (verbose >= 3) {
            cat(report("  Both parental populations have been specified \n"))
>>>>>>> 18f41bb4
        }
        
        # Replace those names with Z0 for Parental Population 0, and z1 for Parental Population 1
        indNames(gl.tmp) <-
            replace(indNames(gl.tmp), is.element(pop(gl.tmp), p0), "z0")
        indNames(gl.tmp) <-
            replace(indNames(gl.tmp), is.element(pop(gl.tmp), p1), "z1")
        
        # Error checks
        if (length(indNames(gl.tmp)[indNames(gl.tmp) == "z0"]) < 1 |
            length(indNames(gl.tmp)[indNames(gl.tmp) == "z1"]) < 1) {
            stop(
                error(
                    "Fatal Error [gl2nhyb]: One or both of two specified parental populations contains no individuals\n"
                )
            )
        }
        
        # Create a vector containing the flags for the parental population
        par.names <- indNames(gl.tmp)
        par.names <-
            replace(par.names, (par.names != "z0" &
                                    par.names != "z1"), " ")
        
        # Discard non-parental populations
        gl.tmp <-
            gl.tmp[(indNames(gl.tmp) == "z0" |
                        indNames(gl.tmp) == "z1"), ]
        pop(gl.tmp) <- indNames(gl.tmp)
        
        # Reformat the data broken down by population and locus, and calculate allele frequencies
        gl2 <- gl.percent.freq(gl.tmp, verbose = verbose)
        
        # IDENTIFY LOCI WITH FIXED DIFFERENCES BETWEEN P0 AND P1
        if (verbose >= 3) {
            cat(
                report(
                    "  Identifying loci with fixed difference between parental stocks\n"
                )
            )
        }
        
        # Establish a vector to hold the loci
        npops <- 2
        nloci <- nlevels(gl2$locus)
        fixed.loci <- NA
        length(fixed.loci) <- nloci * 2
        
        # Cycle through the data to identify the fixed loci
        for (i in seq(1, nloci * 2, 2)) {
            if (as.character(gl2$locus[i]) != as.character(gl2$locus[i + 1])) {
                cat(warn(
                    "  Warning: Loci do not agree for the is.fixed comparison\n"
                ))
            }
            if (!is.na(is.fixed(gl2$frequency[i], gl2$frequency[i + 1], tloc = thold))) {
                if (is.fixed(gl2$frequency[i], gl2$frequency[i + 1], tloc = thold)) {
                    fixed.loci[i] <- as.character(gl2$locus[i])
                }
            }
        }
        
        # Remove the NAs
        fixed.loci <- fixed.loci[!is.na(fixed.loci)]
        nloci <- length(fixed.loci)
        if (nloci == 0) {
            flag <- "bothparnonefixed"
        } else {
            flag <- "bothpar"
        }
        
        # Report on the analysis
        
        if (verbose >= 3) {
            cat(report("  No. of fixed loci identified:", nloci, "\n"))
        }
        if (nloci > loc.limit) {
            if (verbose >= 3) {
                cat(
                    report(
                        "  Selecting",
                        loc.limit,
                        "loci showing fixed differences between parentals at random\n"
                    )
                )
            }
            gl.fixed.used <-
                gl.subsample.loci(gl,
                                  loc.limit,
                                  method = "random",
                                  verbose = 0)
            gl.fixed.all <- gl[, (locNames(gl) %in% fixed.loci)]
            gl.fixed.all@other$loc.metrics <-
                gl@other$loc.metrics[(locNames(gl) %in% fixed.loci), ]
            gl2nhyb <- gl.fixed.used
        } else {
            if (method == "random") {
                if (verbose >= 3) {
                    cat(
                        report(
                            "  Selecting",
                            nloci,
                            "loci showing fixed differences between parentals, supplementing with",
                            loc.limit - nloci,
                            "other loci selected at random\n"
                        )
                    )
                }
                gl.fixed.all <-
                    gl[, (locNames(gl) %in% fixed.loci)]
                gl.fixed.used <- gl.fixed.all
                tmp <-
                    gl.subsample.loci(gl,
                                      200 - nloci,
                                      method = "random",
                                      verbose = 0)
                gl2nhyb <- cbind(gl.fixed.used, tmp)
                gl2nhyb@other$loc.metrics <-
                    gl@other$loc.metrics[locNames(gl) %in% locNames(gl2nhyb), ]
            } else {
                if (verbose >= 3) {
                    cat(
                        report(
                            "  Selecting",
                            nloci,
                            "loci showing fixed differences between parentals, supplementing with",
                            loc.limit - nloci,
                            "other loci selected based on AvgPic\n"
                        )
                    )
                }
                gl.fixed.all <-
                    gl[, (locNames(gl) %in% fixed.loci)]
                gl.fixed.used <- gl.fixed.all
                tmp <-
                    gl.subsample.loci(gl,
                                      loc.limit - nloci,
                                      method = "AvgPic",
                                      verbose = 0)
                gl2nhyb <- cbind(gl.fixed.used, tmp)
                gl2nhyb@other$loc.metrics <-
                    gl@other$loc.metrics[locNames(gl) %in% locNames(gl2nhyb), ]
            }
        }
    }  # Finished -- loc.limit selected loci in gl2nhyb
    
    # PROCESS AS FOLLOWS IF ONLY ONE PARENTAL POPULATION IS SPECIFIED
    if ((!is.null(p0) &
         is.null(p1)) || (is.null(p0) & !is.null(p1))) {
        if (verbose >= 3) {
            cat(report("  Only one parental population specified \n"))
        }
        
        # Replace those names with Z0 for Parental Population 0, and z1 for Parental Population 1
        if (!is.null(p0)) {
            indNames(gl.tmp) <-
                replace(indNames(gl.tmp), is.element(pop(gl.tmp), p0), "z0")
        }
        if (!is.null(p1)) {
            indNames(gl.tmp) <-
                replace(indNames(gl.tmp), is.element(pop(gl.tmp), p1), "z1")
        }
        
        # Error checks
        if (length(indNames(gl.tmp)[indNames(gl.tmp) == "z0"]) < 1 &
            length(indNames(gl.tmp)[indNames(gl.tmp) == "z1"]) < 1) {
            stop(
                error(
                    "Fatal Error [gl2nhyb]: Specified parental population contains no individuals\n"
                )
            )
        }
        
        # Create a vector containing the flags for the parental population
        par.names <- indNames(gl.tmp)
        par.names <-
            replace(par.names, (par.names != "z0" &
                                    par.names != "z1"), " ")
        
        if (method == "random" & verbose >= 3) {
            cat("    Selecting", loc.limit, "random loci\n")
        }
        if (method == "avgpic" & verbose >= 3) {
            cat("    Selecting",
                loc.limit,
                "loci with most information content (AvgPIC)\n")
        }
        gl2nhyb <-
            gl.subsample.loci(gl, loc.limit, method = method, verbose = 0)
        gl2nhyb@other$loc.metrics <-
            gl@other$loc.metrics[locNames(gl) %in% locNames(gl2nhyb), ]
        flag <- "onepar"
    }
    
    # PROCESS AS FOLLOWS IF NO PARENTAL POPULATION IS SPECIFIED
    if (is.null(p0) & is.null(p1)) {
        if (verbose >= 3) {
            cat("  No parental population specified \n")
        }
        
        if (method == "random" & verbose >= 3) {
            cat(report("  Selecting", loc.limit, "random loci\n"))
        }
        if (method == "avgpic" & verbose >= 3) {
            cat(
                report(
                    "  Selecting",
                    loc.limit,
                    "loci with most information content (AvgPIC)\n"
                )
            )
        }
        gl2nhyb <- gl.subsample.loci(gl, loc.limit, method = method, verbose = 0)
        gl2nhyb@other$loc.metrics <-
            gl@other$loc.metrics[locNames(gl) %in% locNames(gl2nhyb), ]
        flag <- "nopar"
    }
    
    # CREATE THE NEWHYBRIDS INPUT FILE
    if (verbose >= 3) {
        cat(report("\n  Converting data to NewHybrids format\n"))
    }
    gl2 <- as.matrix(gl2nhyb)
    gl2[gl2 == 2] <- 22
    gl2[gl2 == 1] <- 12
    gl2[gl2 == 0] <- 11
    gl2[is.na(gl2)] <- 0
    n.loci <- ncol(gl2)
    
    # Create sequential row number
    rownum <- seq(1:nrow(gl2))
    
    # Bind to the matrix
    gl2 <- data.frame(gl2)
    
    if (flag == "bothpar" ||
        flag == "onepar" || flag == "bothparnonefixed") {
        gl2 <- cbind(rownum, par.names, gl2)
        metarows <- 2
        if (verbose >= 3) {
            cat(report(
                "  Adding sequential number and flagging parental stock\n"
            ))
        }
    }
    if (flag == "nopar") {
        gl2 <- cbind(rownum, gl2)
        metarows <- 1
        if (verbose >= 3) {
            cat(report("  Adding sequential number\n"))
        }
    }
    
    # Clear row and column names
    rownames(gl2) <- NULL
    colnames(gl2) <- NULL
    
    # Output data file
    if (verbose >= 3) {
        cat("  Writing the NewHybrids input file", outfile, "\n")
        cat(c("    NumIndivs ", nrow(gl2), "\n"))
        cat(c("    NumLoci ", n.loci, " \n"))
        cat(c("    Digits 1\n  Format Lumped \n"))
    }
    sink(outfile)
    cat(c("NumIndivs ", nrow(gl2), "\n"))
    cat(c("NumLoci ", n.loci, " \n"))
    cat(c("Digits 1\nFormat Lumped \n"))
    MASS::write.matrix(gl2[, 1:(ncol(gl2))], sep = " ")
    sink()
    
##### IF AN EXECUTABLE DIRECTORY IS SPECIFIED
    OS <- Sys.info()[1]
    
    ##### IF WINDOWS ON PC
    
    if (OS == "Windows"){
      if (verbose >= 2){
        cat(report("  Windows operating system\n"))
      }  
    
    # Checking for directories and files
    if(!is.null(nhyb.directory)){
      if(!dir.exists(nhyb.directory)){
        stop(error("Fatal Error: Directory for the NewHybrids executable does not exist\n"))
      }
      if (outpath == nhyb.directory){
          stop(error("Fatal Error: Directory for the NewHybrids executable cannot be the same as",
            "the directory to receive the output\n"))
      }
    }

    if(nchar(outfile.win) > nchar(gsub(" ","",outfile.win))){
        stop(error("Fatal Error: NewHybrids will not accept file or directory names that contain spaces\n"))
    }
    
    # Check the installation of New Hybrids
    tmp1 <- file.exists(paste0(nhyb.directory.win,"/NewHybrids_PC_1_1_WOG.exe"))
    if(!tmp1){
        stop(error("Fatal Error: New Hybrids executable not found in",nhyb.directory.win,"; required\n"))
    }
    tmp2 <- file.exists(paste0(nhyb.directory.win,"/TwoGensGtypFreq.txt"))
    if(!tmp2){
        stop(error("Fatal Error: New Hybrids Genotype Frequency file not found in",nhyb.directory.win,"; required\n"))
    }
    if (verbose >= 2){
        if(tmp1 & tmp2){
            cat(report("  New Hybrids executable files found\n"))
        }
    }
    
    # Run New Hybrids
    
    if (!is.null(nhyb.directory)) {
        if (verbose >= 2) {
            cat(
                report(
                    "  Copying New Hybrids input file",
                    outfile,
                    "to",
                    nhyb.directory.win,
                    "\n"
                )
            )
            cat(report("  Passing control to New Hybrids executable\n"))
        }
        tmp <- file.copy(from=outfile.win, to=nhyb.directory.win, overwrite = TRUE)
        if (verbose >= 2) {
            if(tmp){
              cat(report("  .... success\n"))
            } else {
                cat(stop("  .... failed to copy nhyb.txt to",nhyb.directory.win,"-- check permissions\n"))
            }
        }
        
        setwd(nhyb.directory)
        
        # Set the parameters to conform with NewHybrids input
        if (GtypFile == "TwoGensGtypFreq.txt") {
            GtypFile <- "0"
        }
        if (is.null(AFPriorFile)) {
            AFPriorFile <- "0"
        }
        
        if (PiPrior == "Jeffreys" || PiPrior == "jeffreys") {
            PiPrior <- "0"
        } else if (PiPrior == "Uniform" ||
                   PiPrior == "uniform") {
            PiPrior <- "1"
        } else {
            stop(error(
                "Fatal Error: PiPrior parameter must be Jeffreys or Uniform\n"
            ))
        }
        if (ThetaPrior == "Jeffreys" ||
            ThetaPrior == "jeffreys") {
            ThetaPrior <- "0"
        } else if (ThetaPrior == "Uniform" ||
                   ThetaPrior == "uniform") {
            ThetaPrior <- "1"
        } else {
            stop(error(
                "Fatal Error: ThetaPrior parameter must be Jeffreys or Uniform\n"
            ))
        }
        rand1 <- sample(1:10, 1)
        rand2 <- sample(11:20, 1)
        
        # Create the batch file
        sink("nhyb.cmd")
        cat("(\n")
        cat("echo", outfile, "\n")
        cat("echo", GtypFile, "\n")
        cat("echo", AFPriorFile, "\n")
        cat("echo", rand1, rand2, "\n")
        cat("echo", PiPrior, "\n")
        cat("echo", ThetaPrior, "\n")
        cat("echo", BurnIn, "\n")
        cat("echo", sweeps, "\n")
        cat(") | NewHybrids_PC_1_1_WOG.exe")
        sink()
        
        # Run New Hybrids
        
        system("nhyb.cmd")
        
        # Add in individual labels
        tbl <-
            read.table("aa-PofZ.txt", stringsAsFactors = FALSE)
        names(tbl) <- tbl[1, ]
        tbl <- tbl[-1, -1]
        tbl <- cbind(indNames(gl), pop(gl), tbl)
        names(tbl) <-
            c("id", "pop", "P0", "P1", "F1", "F2", "F1xP0", "F1xP1")

        write.csv(tbl, file = "aa-PofZ.csv", row.names = FALSE)
        
        # Transfer files to default directory and housekeeping
        if (verbose == 2){
          cat(report("  Transferring output files to output directory",outpath,"\n"))
        }
        tmp <- file.copy(from="aa-LociAndAlleles.txt", to=outpath, overwrite = TRUE)
        tmp <- file.remove("aa-LociAndAlleles.txt")

        tmp <- file.copy(from="aa-ProcessedPriors.txt", to=outpath, overwrite = TRUE)
        tmp <- file.remove("aa-ProcessedPriors.txt")

        tmp <- file.copy(from="aa-Pi.hist", to=nhyb.directory.win, overwrite = TRUE)
        tmp <- file.remove("aa-Pi.hist")

        tmp <- file.copy(from="aa-PofZ.csv", to=outpath, overwrite = TRUE)
        tmp <- file.remove("aa-PofZ.csv")
        tmp <- file.remove("aa-PofZ.txt")

        tmp <- file.copy(from="aa-Theta.hist", to=outpath, overwrite = TRUE)
        tmp <- file.remove("aa-Theta.hist")
        
        tmp <- file.remove(basename(outfile))
        tmp <- file.remove("nhyb.cmd")

        setwd(wd.hold)
        
    }
    } ##### END WINDOWS BLOCK
    
    ##### FOR THE MAC -- Luis to add code
    
    # Use a sys.info to determine operating system?
    
      # 1. check that the necessary files exist in the executable directory
      # 2. Make sure there are no spaces in the user specified file or directory names -- stop, error
      # 3. Trap the user specifying the same directory for the executables as for the output
      # 2. transfer the nhyb.txt file to the executable directory
      # 3. Run the executable (no gui)
      # 4. Transfer the relevant output files to the user specified directory
      # 5. Delete those files from the executable directory, including any cmd file
    
    #### MAC CODE #####
    
    ##### IF MAC
    
    if (OS != "Windows"){
      if (verbose >= 2){
        cat(report("  Unix operating system\n"))
      }  
      
      outfile.mac  <- outfile
      nhyb.directory.mac <- nhyb.directory
      
      # Checking for directories and files
      if(!is.null(nhyb.directory)){
        if(!dir.exists(nhyb.directory)){
          stop(error("Fatal Error: Directory for the NewHybrids executable does not exist\n"))
        }
        if (outpath == nhyb.directory){
          stop(error("Fatal Error: Directory for the NewHybrids executable cannot be the same as",
                     "the directory to receive the output\n"))
        }
      }
      
      if (grepl("\\s", outfile.mac) | grepl("\\s", nhyb.directory)) {
        stop(
          error(
            "Fatal Error: The path to the executable for NewHybrids or the outfile name has spaces. Please move it to a path without spaces or choose a file name without spaces.\n"
          )
        )
      }
      
      
      if(nchar(outfile.mac) > nchar(gsub(" ","",outfile.mac))){
        stop(error("Fatal Error: NewHybrids will not accept filenames that contain spaces\n"))
      }
      
      # Check the installation of New Hybrids
      tmp1 <- file.exists(paste0(nhyb.directory.mac,"/newhybs"))
      if(!tmp1){
        stop(error("Fatal Error: New Hybrids executable not found in",nhyb.directory.mac,"; required\n"))
      }
      # tmp2 <- file.exists(paste0(nhyb.directory.mac,"/TwoGensGtypFreq.txt"))
      # if(!tmp2){
      #   stop(error("Fatal Error: New Hybrids Genotype Frequency file not found in",nhyb.directory.win,"; required\n"))
      # }
      if (verbose >= 2){
        # if(tmp1 & tmp2){
        if(tmp1){
          
          cat(report("  New Hybrids executable files found\n"))
        }
      }
      
      # Run New Hybrids
      
      if (!is.null(nhyb.directory)) {
        if (verbose >= 2) {
          cat(
            report(
              "  Copying New Hybrids input file",
              outfile,
              "to",
              nhyb.directory.mac,
              "\n"
            )
          )
          cat(report("  Passing control to New Hybrids executable\n"))
        }
        
        tmp <- file.copy(from=outfile.mac, to=nhyb.directory.mac, overwrite = TRUE)
        if (verbose >= 2) {
          if(tmp){
            cat(report("  .... success\n"))
          } else {
            cat(stop("  .... failed to copy nhyb.txt to",nhyb.directory.mac,"-- check permissions\n"))
          }
        }
        
        setwd(nhyb.directory)
        
        # Set the parameters to conform with NewHybrids input
        if (GtypFile == "TwoGensGtypFreq.txt") {
          GtypFile <- "0"
        }
        if (is.null(AFPriorFile)) {
          AFPriorFile <- "0"
        }
        
        rand1 <- sample(1:10, 1)
        rand2 <- sample(11:20, 1)
        
        system(paste(paste0(nhyb.directory.mac,"/newhybs"),
                     "--no-gui",
                     "--data-file",paste0(nhyb.directory.mac,"/",basename(outfile)),
                     "--seeds",rand1, rand2,
                     "--pi-prior", PiPrior,
                     "--theta-prior", ThetaPrior,
                     "--burn-in", BurnIn,
                     "--num-sweeps", sweeps
                     # "--gtyp-cat-file",GtypFile,
        ))
        
        # Add in individual labels
        tbl <-
          read.table("aa-PofZ.txt", stringsAsFactors = FALSE)
        names(tbl) <- tbl[1, ]
        tbl <- tbl[-1, -1]
        tbl <- cbind(indNames(gl), pop(gl), tbl)
        names(tbl) <-
          c("id", "pop", "P0", "P1", "F1", "F2", "F1xP0", "F1xP1")
        
        write.csv(tbl, file = "aa-PofZ.csv", row.names = FALSE)
        
        # Transfer files to default directory and housekeeping
        if (verbose == 2){
          cat(report("  Transferring output files to output directory",outpath,"\n"))
        }
        tmp <- file.copy(from="aa-LociAndAlleles.txt", to=outpath, overwrite = TRUE)
        tmp <- file.remove("aa-LociAndAlleles.txt")
        
        # tmp <- file.copy(from="aa-ProcessedPriors.txt", to=outpath, overwrite = TRUE)
        # tmp <- file.remove("aa-ProcessedPriors.txt")
        
        tmp <- file.copy(from="aa-Pi.hist", to=nhyb.directory.mac, overwrite = TRUE)
        tmp <- file.remove("aa-Pi.hist")
        
        tmp <- file.copy(from="aa-PofZ.csv", to=outpath, overwrite = TRUE)
        tmp <- file.remove("aa-PofZ.csv")
        tmp <- file.remove("aa-PofZ.txt")
        
        tmp <- file.copy(from="aa-Theta.hist", to=outpath, overwrite = TRUE)
        tmp <- file.remove("aa-Theta.hist")
        
        tmp <- file.remove(basename(outfile))
        
        tmp <- file.remove("aa-ThetaAverages.txt")
        tmp <- file.remove("aa-EchoedGtypFreqCats.txt")
        tmp <- file.remove("EchoedGtypData.txt")
        
        # tmp <- file.remove("nhyb.cmd")
        
        setwd(wd.hold)
        
      }
    } ##### END MAC BLOCK
    
    
    ##### Analyse the F1 genotypes
    
    if (flag == "bothpar" & plot == TRUE) {
        # Read in the results of the New Hybrids analysis
        F1.test <- read.csv(file = "aa-Pofz.csv")
        # Pull out results for F1 hybrids only, defined by posterior probability >= pprob
        F1.test <- F1.test[(F1.test$F1 >= pprob), ]
        # Use the id of the F1 hybrids to subset the genlight object containing the loci with fixed differences used in the analysis
        F1.only <-
            gl.keep.ind(
                gl.fixed.used,
                as.character(F1.test$id),
                mono.rm = FALSE,
                verbose = 0
            )
        # Invert the matrix of data for F1 individuals only
        mat <- t(as.matrix(F1.only))
        # Tally and plot the counts of homozygous reference, heterozygotes, and homozygous alternate (SNP)
        if (verbose >= 3) {
            cat("  Plotting genotypes of",
                length(as.character(F1.test$id)),
                "F1 individuals\n")
        }
        barplot(table(mat), col = "red", main = "F1 Genotypes")
        # Report the results
        if (verbose >= 3) {
            cat("  No. of F1 individuals:",
                nInd(F1.only),
                "[",
                indNames(F1.only),
                "]\n")
            cat(
                "  No. of loci with fixed differences used in the analysis:",
                nLoc(F1.only),
                "\n"
            )
            cat(
                "  No. of heterozygous loci for the F1s:",
                table(mat)["1"],
                "(",
                round(table(mat)["1"] * 100 / sum(table(mat)), 2),
                "%)\n"
            )
            cat(
                "  No. of homozygous reference loci (errors) for the F1s:",
                table(mat)["0"],
                "(",
                round(table(mat)["0"] * 100 / sum(table(mat)),
                      2),
                "%)\n"
            )
            cat(
                "  No. of homozygous alternate loci (errors) for the F1s:",
                table(mat)["2"],
                "(",
                round(table(mat)["2"] * 100 / sum(table(mat)),
                      2),
                "%)\n"
            )
        }
    }
    
    # if (verbose < 2) {sink()}
    if (verbose >= 3) {
        cat(report("  Results are stored in file aa-PofZ.csv\n"))
        cat(
            report(
                "  Returning data used by New Hybrids in generating the results, as a genlight object\n"
            )
        )
    }
    
    # FLAG SCRIPT END
    
    if (verbose >= 1) {
        cat(report("Completed:", funname, "\n"))
    }
    
    return(gl2nhyb)
    
}<|MERGE_RESOLUTION|>--- conflicted
+++ resolved
@@ -155,51 +155,6 @@
       wd.hold <- getwd()
       wd.hold.win <- gsub("/", "\\\\", wd.hold)
     }
-<<<<<<< HEAD
-
-  # PROCESS AS FOLLOWS IF BOTH PARENTAL POPULATIONS ARE SPECIFIED
-    if (!is.null(p0) & !is.null(p1)) {
-      if (verbose >= 3) {cat(report("  Both parental populations have been specified \n"))}
-
-      # Replace those names with Z0 for Parental Population 0, and z1 for Parental Population 1
-      indNames(gl.tmp) <- replace(indNames(gl.tmp), is.element(pop(gl.tmp), p0), "z0")
-      indNames(gl.tmp) <- replace(indNames(gl.tmp), is.element(pop(gl.tmp), p1), "z1")
-
-      # Error checks
-      if (length(indNames(gl.tmp)[indNames(gl.tmp)=="z0"]) < 1  | length(indNames(gl.tmp)[indNames(gl.tmp)=="z1"]) < 1) {
-        stop(error("Fatal Error [gl2nhyb]: One or both of two specified parental populations contains no individuals\n"))
-      }
-
-      # Create a vector containing the flags for the parental population
-      par.names <- indNames(gl.tmp)
-      par.names <- replace(par.names, (par.names != "z0" & par.names != "z1"), " ")
-
-      # Discard non-parental populations
-      gl.tmp <- gl.tmp[(indNames(gl.tmp)=="z0" | indNames(gl.tmp)=="z1"),]
-      pop(gl.tmp) <- indNames(gl.tmp)
-
-      # Reformat the data broken down by population and locus, and calculate allele frequencies
-      gl2 <- gl.percent.freq(gl.tmp, verbose=verbose)
-
-      # IDENTIFY LOCI WITH FIXED DIFFERENCES BETWEEN P0 AND P1
-      if ( verbose >= 3 ) {cat(report("  Identifying loci with fixed difference between parental stocks\n"))}
-
-      # Establish a vector to hold the loci
-      npops<-2
-      nloci<-nlevels(gl2$locus)
-      fixed.loci <- NA
-      length(fixed.loci) <- nloci*2
-
-      # Cycle through the data to identify the fixed loci
-      for (i in seq(1, nloci*2, 2)) {
-        if (as.character(gl2$locus[i]) != as.character(gl2$locus[i+1])) {
-          cat(warn("  Warning: Loci do not agree for the is.fixed comparison\n"))
-        }
-        if (!is.na(is.fixed(gl2$frequency[i],gl2$frequency[i+1], tloc=thold))) {
-          if (is.fixed(gl2$frequency[i],gl2$frequency[i+1], tloc=thold)) {
-            fixed.loci[i] <- as.character(gl2$locus[i])
-          }
-=======
     
     # DO THE JOB
     
@@ -211,7 +166,6 @@
     if (!is.null(p0) & !is.null(p1)){
         if (verbose >= 3) {
             cat(report("  Both parental populations have been specified \n"))
->>>>>>> 18f41bb4
         }
         
         # Replace those names with Z0 for Parental Population 0, and z1 for Parental Population 1
