#' @name gl.drop.pop
<<<<<<< HEAD
#' @title Remove specified populations from a genlight object
#' @description
#' Individuals are assigned to populations based on the specimen metadata data file (csv) used with \code{\link{gl.read.dart}}. 
#' The script, having deleted populations, optionally identifies resultant monomorphic loci or loci
#' with all values missing and deletes them (using gl.filter.monomorphs.r). The script also optionally
#' recalculates statistics made redundant by the deletion of individuals from the dataset.
#' 
#' The script returns a genlight object with the new population assignments and the recalculated locus metadata.
=======
#' @title Removes specified populations from a genlight object
#' @description
#' Individuals are assigned to populations based on the specimen metadata
#' file (csv) used with \code{\link{gl.read.dart}}.
#' The script, having deleted populations, optionally identifies resultant
#' monomorphic loci or loci with all values missing and deletes them
#' (using gl.filter.monomorphs.r). The script also optionally
#' recalculates statistics made redundant by the deletion of individuals from
#' the dataset.
#'
#' The script returns a genlight object with the new population assignments and
#' the recalculated locus metadata.
>>>>>>> 18f41bb4
#'
#' @param x Name of the genlight object containing SNP genotypes or Tag P/A data
#' (SilicoDArT) [required].
#' @param pop.list A list of populations to be removed [required].
#' @param as.pop Temporarily assign another metric to represent population for
#' the purposes of deletions [default NULL].
#' @param recalc Recalculate the locus metadata statistics [default FALSE].
#' @param mono.rm Remove monomorphic loci [default FALSE].
#' @param verbose Verbosity: 0, silent or fatal errors; 1, begin and end; 2,
#' progress log; 3, progress and results summary; 5, full report
#'  [default 2 or as specified using gl.set.verbosity].
#' @return A genlight object with the reduced data
#'
#' @author Custodian: Arthur Georges -- Post to
#' \url{https://groups.google.com/d/forum/dartr}
#'
#' @examples
#'  # SNP data
#'    gl2 <- gl.drop.pop(testset.gl,
#'    pop.list=c('EmsubRopeMata','EmvicVictJasp'),verbose=3)
#'    gl2 <- gl.drop.pop(testset.gl, pop.list=c('EmsubRopeMata','EmvicVictJasp'),mono.rm=TRUE,recalc=TRUE)
#'    gl2 <- gl.drop.pop(testset.gl, pop.list=c('Male','Unknown'),as.pop='sex')
#'  # Tag P/A data
#'    gs2 <- gl.drop.pop(testset.gs, pop.list=c('EmsubRopeMata','EmvicVictJasp'))
#'
#' @seealso \code{\link{gl.keep.pop}} to keep rather than drop specified
#'  populations
#' @export

gl.drop.pop <-  function(x,
                         pop.list,
                         as.pop = NULL,
                         recalc = FALSE,
                         mono.rm = FALSE,
                         verbose = NULL) {
    hold <- x
    
    # SET VERBOSITY
    verbose <- gl.check.verbosity(verbose)
    
    # FLAG SCRIPT START
    funname <- match.call()[[1]]
    utils.flag.start(func = funname,
                     build = "Jody",
                     verbosity = verbose)
    
    # CHECK DATATYPE
    datatype <- utils.check.datatype(x, verbose = verbose)
    
    # FUNCTION SPECIFIC ERROR CHECKING
    
    # Population labels assigned?
    if (is.null(as.pop)) {
        if (is.null(pop(x)) | is.na(length(pop(x))) | length(pop(x)) <= 0) {
            if (verbose >= 2) {
                cat(
                    warn(
                        "  Warning: Population assignments not detected, running compliance check\n"
                    )
                )
            }
            x <- gl.compliance.check(x, verbose = 0)
        }
    }
    
    # Assign the new population list if as.pop is specified
    pop.hold <- pop(x)
    if (!is.null(as.pop)) {
        if (as.pop %in% names(x@other$ind.metrics)) {
            pop(x) <- unname(unlist(x@other$ind.metrics[as.pop]))
            if (verbose >= 2) {
                cat(report(
                    "  Temporarily assigning",
                    as.pop,
                    "as population\n"
                ))
            }
        } else {
            stop(
                error(
                    "Fatal Error: individual metric assigned to 'pop' does not exist. Check names(gl@other$loc.metrics) and select again\n"
                )
            )
        }
    }
    
    if (verbose >= 2) {
        cat(report("  Checking for presence of nominated populations\n"))
    }
    for (case in pop.list) {
        if (!(case %in% popNames(x))) {
            if (verbose >= 2) {
                cat(
                    warn(
                        "  Warning: Listed population",
                        case,
                        "not present in the dataset -- ignored\n"
                    )
                )
            }
            pop.list <- pop.list[!(pop.list == case)]
        }
    }
    if (length(pop.list) == 0) {
        stop(error("Fatal Error: no populations listed to drop!\n"))
    }
    
    # DO THE JOB
    
    # Remove populations
    
    if (verbose >= 2) {
        cat("  Deleting populations",
            paste(pop.list, collapse = ", "),
            "\n")
    }
    
    # Delete listed populations, recalculate relevant locus metadata and remove monomorphic loci
    # Remove rows flagged for deletion
    pops_to_drop <- which(!x$pop %in% pop.list)
    x <- x[pops_to_drop,]
    pop.hold <- pop.hold[pops_to_drop]

    # Monomorphic loci may have been created
    x@other$loc.metrics.flags$monomorphs == FALSE
    
    # Remove monomorphic loci
    if (mono.rm) {
        if (verbose >= 2) {
            cat(report("  Deleting monomorphic loc\n"))
        }
        x <- gl.filter.monomorphs(x, verbose = 0)
    }
    # Check monomorphs have been removed
    if (x@other$loc.metrics.flags$monomorphs == FALSE) {
        if (verbose >= 2) {
            cat(warn(
                "  Warning: Resultant dataset may contain monomorphic loci\n"
            ))
        }
    }
    
    # Recalculate statistics
    if (recalc) {
        x <- gl.recalc.metrics(x, verbose = 0)
        if (verbose >= 2) {
            cat(report("  Recalculating locus metrics\n"))
        }
    } else {
        if (verbose >= 2) {
            cat(warn("  Locus metrics not recalculated\n"))
            x <- utils.reset.flags(x, verbose = 0)
        }
    }
    
    # REPORT A SUMMARY
    
    if (verbose >= 3) {
        if (!is.null(as.pop)) {
            cat("  Summary of recoded dataset\n")
            cat(paste("    No. of loci:", nLoc(x), "\n"))
            cat(paste("    No. of individuals:", nInd(x), "\n"))
            cat(paste(
                "    No. of levels of",
                as.pop,
                "remaining: ",
                nPop(x),
                "\n"
            ))
            cat(paste("    Original no. of populations", nPop(hold), "\n"))
            cat(paste(
                "    No. of populations remaining: ",
                length(unique((
                    pop.hold
                ))),
                "\n"
            ))
        } else {
            cat("  Summary of recoded dataset\n")
            cat(paste("    No. of loci:", nLoc(x), "\n"))
            cat(paste("    No. of individuals:", nInd(x), "\n"))
            cat(paste("    Original no. of populations", nPop(hold), "\n"))
            cat(paste("    No. of populations remaining: ", nPop(x), "\n"))
        }
    }
    
    # Reassign the initial population list if as.pop is specified
    
    if (!is.null(as.pop)) {
        pop(x) <- pop.hold
        if (verbose >= 2) {
            cat(report(
                "  Restoring population assignments to initial state\n"
            ))
        }
    }
    
    # ADD TO HISTORY
    nh <- length(x@other$history)
    x@other$history[[nh + 1]] <- match.call()
    
    # FLAG SCRIPT END
    
    if (verbose > 0) {
        cat(report("Completed:", funname, "\n"))
    }
    
    return(x)
}<|MERGE_RESOLUTION|>--- conflicted
+++ resolved
@@ -1,14 +1,4 @@
 #' @name gl.drop.pop
-<<<<<<< HEAD
-#' @title Remove specified populations from a genlight object
-#' @description
-#' Individuals are assigned to populations based on the specimen metadata data file (csv) used with \code{\link{gl.read.dart}}. 
-#' The script, having deleted populations, optionally identifies resultant monomorphic loci or loci
-#' with all values missing and deletes them (using gl.filter.monomorphs.r). The script also optionally
-#' recalculates statistics made redundant by the deletion of individuals from the dataset.
-#' 
-#' The script returns a genlight object with the new population assignments and the recalculated locus metadata.
-=======
 #' @title Removes specified populations from a genlight object
 #' @description
 #' Individuals are assigned to populations based on the specimen metadata
@@ -21,7 +11,6 @@
 #'
 #' The script returns a genlight object with the new population assignments and
 #' the recalculated locus metadata.
->>>>>>> 18f41bb4
 #'
 #' @param x Name of the genlight object containing SNP genotypes or Tag P/A data
 #' (SilicoDArT) [required].
