#' @name gl.plot.heatmap
#' @title Represents a distance matrix as a heatmap
#' @description
#' The script plots a heat map to represent the distances in the distance or
#' dissimilarity matrix. This function is a wrapper for
#' \link[gplots]{heatmap.2} (package gplots).
#'
#' @param D Name of the distance matrix or class fd object [required].
#' @param palette_divergent A divergent palette for the distance values
#'  [default diverging_palette].
#' @param verbose Verbosity: 0, silent or fatal errors; 1, begin and end; 2,
#' progress log; 3, progress and results summary; 5, full report
#' [default 2 or as specified using gl.set.verbosity]
#' @param ... Parameters passed to function
#' \link[gplots]{heatmap.2} (package gplots)
#' @return NULL
#' @export
#' @author Custodian: Luis Mijangos -- Post to
#' \url{https://groups.google.com/d/forum/dartr})
#' @examples
#'    gl <- testset.gl[1:10,]
#'    D <- dist(as.matrix(gl),upper=TRUE,diag=TRUE)
#'    gl.plot.heatmap(D)
#'    D2 <- gl.dist.pop(testset.gl)
#'    gl.plot.heatmap(D2)
#'    D3 <- gl.fixed.diff(testset.gl)
#'    gl.plot.heatmap(D3)

gl.plot.heatmap <- function(D,
                            palette_divergent = diverging_palette,
                            verbose = NULL,
<<<<<<< HEAD
                            ...){

  # SET VERBOSITY
  verbose <- gl.check.verbosity(verbose)
  
  # FLAG SCRIPT START
  funname <- match.call()[[1]]
  utils.flag.start(func=funname,build="Jody",verbosity=verbose)
  
  # CHECK DATATYPE 
  datatype <- utils.check.datatype(D,accept=c("dist","fd","matrix"),verbose=verbose)

# DO THE JOB
  
  if (datatype=="dist" | datatype=="matrix"){
    p3 <- gplots::heatmap.2(as.matrix(D),
                            col = palette_divergent(255),
                            dendrogram = "column",
                            trace = "none",...)
  }
  if (datatype=="fd"){
    p3 <- gplots::heatmap.2(as.matrix(D$fd),
                            col = palette_divergent(255),
                            dendrogram = "column",
                            trace = "none",...)
  }
  
# FLAG SCRIPT END

  if (verbose > 0) {
    cat(report("Completed:",funname,"\n"))
  }
  
  invisible(p3)

}
=======
                            ...) {
    # SET VERBOSITY
    verbose <- gl.check.verbosity(verbose)
    
    # FLAG SCRIPT START
    funname <- match.call()[[1]]
    utils.flag.start(func = funname,
                     build = "Jody",
                     verbosity = verbose)
    
    # CHECK DATATYPE
    datatype <-
        utils.check.datatype(D,
                             accept = c("dist", "fd", "matrix"),
                             verbose = verbose)
    
    # DO THE JOB
    
    if (datatype == "dist" | datatype == "matrix") {
        p3 <-
            gplots::heatmap.2(
                as.matrix(D),
                col = palette_divergent(255),
                dendrogram = "column",
                trace = "none",
                ...
            )
    }
    if (datatype == "fd") {
        p3 <-
            gplots::heatmap.2(
                as.matrix(D$fd),
                col = palette_divergent(255),
                dendrogram = "column",
                trace = "none",
                ...
            )
    }
    
    # FLAG SCRIPT END
    
    if (verbose > 0) {
        cat(report("Completed:", funname, "\n"))
    }
    
    invisible(p3)
    
}
>>>>>>> 18f41bb4
<|MERGE_RESOLUTION|>--- conflicted
+++ resolved
@@ -29,44 +29,6 @@
 gl.plot.heatmap <- function(D,
                             palette_divergent = diverging_palette,
                             verbose = NULL,
-<<<<<<< HEAD
-                            ...){
-
-  # SET VERBOSITY
-  verbose <- gl.check.verbosity(verbose)
-  
-  # FLAG SCRIPT START
-  funname <- match.call()[[1]]
-  utils.flag.start(func=funname,build="Jody",verbosity=verbose)
-  
-  # CHECK DATATYPE 
-  datatype <- utils.check.datatype(D,accept=c("dist","fd","matrix"),verbose=verbose)
-
-# DO THE JOB
-  
-  if (datatype=="dist" | datatype=="matrix"){
-    p3 <- gplots::heatmap.2(as.matrix(D),
-                            col = palette_divergent(255),
-                            dendrogram = "column",
-                            trace = "none",...)
-  }
-  if (datatype=="fd"){
-    p3 <- gplots::heatmap.2(as.matrix(D$fd),
-                            col = palette_divergent(255),
-                            dendrogram = "column",
-                            trace = "none",...)
-  }
-  
-# FLAG SCRIPT END
-
-  if (verbose > 0) {
-    cat(report("Completed:",funname,"\n"))
-  }
-  
-  invisible(p3)
-
-}
-=======
                             ...) {
     # SET VERBOSITY
     verbose <- gl.check.verbosity(verbose)
@@ -114,5 +76,4 @@
     
     invisible(p3)
     
-}
->>>>>>> 18f41bb4
+}