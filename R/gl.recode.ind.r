--- conflicted
+++ resolved
@@ -79,8 +79,7 @@
   }
   
 # SCRIPT SPECIFIC ERROR CHECKING
-<<<<<<< HEAD
-  
+  # change stringsAsFactors=FALSE due to the new default in r
   recode.table <- read.csv(ind.recode,  header=FALSE, stringsAsFactors = FALSE)
   
   v1 <- unique(indNames(x))
@@ -95,12 +94,6 @@
   if(!(length(v1_v2)==0)){
     cat("Fatal Error: Some individuals have no reassignment specified in the recode table:",v1_v2,"\n")
     stop()
-=======
-  # change stringsAsFactors=FALSE due to the new default in r
-  recode.table <- read.csv(ind.recode, stringsAsFactors=FALSE, header=FALSE);
-  if(length(unique(indNames(x))) != length(unique(recode.table[,1]))) {
-    stop("  Fatal Error: Individual names in data file are not the same as in the recode table\n")
->>>>>>> 36ce3e2a
   }
   
 # DO THE JOB
