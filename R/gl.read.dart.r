#' Import DarT data into R and conver it to a genlight object
#' 
#' This function is a wrapper function that allows you to convert you dart file into a genlight object in one step. In previous versions you had to use read.dart and then dart2genlight. In case you have individual metadata for each individual/sample you can specify as before in the dart2genlight command the file that combines the data.
#'
#' @param filename path to file (csv file only currently)
#' @param ind.metafile the name of the file that has entails additional information on individuals. For the required format check
#' @param covfilename depreciated, use ind.metafile parameter 
#' @param nas a character specifying NAs (default is "-")
#' @param topskip a number specifying the number of rows to be skipped. If not provided the number of rows to be skipped are "guessed" by the number of rows with "*" at the beginning.
#' @param lastmetric specifies the last non genetic column (Default is "RepAvg"). Be sure to check if that is true, otherwise the number of individuals will not match. You can also specify the last column by a number.
#' @param probar show progress bar
#' @return a dart genlight object that contains individuals [if data were provided] and loci meta data [from a DArT report]. The dart genlight object can then be fed into a number of initial screening, export and export functions provided by the package. For some of the function it is necessary to have the metadata that was provided from DArT. Please check the vignette for more information. Additional information can also be found in the help documents for  \code{utils.read.dart}. 
#' @export
#' @examples{
#' dartfile <- system.file("extdata","testset_SNPs_2Row.csv", package="dartR")
#' metadata <- system.file("extdata","testset_metadata.csv", package="dartR")
#' gl <- gl.read.dart(dartfile, ind.metafile = metadata, probar=TRUE)
#' }

<<<<<<< HEAD
gl.read.dart <- function(filename, ind.metafile=NULL, covfilename=NULL, nas = "-", topskip=NULL,  lastmetric ="RepAvg", probar=TRUE)
{
  if (is.null(ind.metafile)) {
    ind.metafile <- covfilename
  }
  dout <-utils.read.dart(filename = filename, nas=nas, topskip=topskip, lastmetric = lastmetric)
  glout <- utils.dart2genlight(dout, ind.metafile = ind.metafile, probar = probar)
  
  # Calculate Read Depth
  
  if (is.null(glout@other$loc.metrics$rdepth)) {
    
    cat("Read depth calculated and added to @loc.metrics slot.\n")
    glout@other$loc.metrics$rdepth <- array(NA,nLoc(glout))
    for (i in 1:nLoc(glout)){
      called.ind <- round(nInd(glout)*glout@other$loc.metrics$CallRate[i],0)
      ref.count <- called.ind*glout@other$loc.metrics$OneRatioRef[i]
      alt.count <- called.ind*glout@other$loc.metrics$OneRatioSnp[i]
      sum.count.ref <- ref.count*glout@other$loc.metrics$AvgCountRef[i]
      sum.count.alt <- alt.count*glout@other$loc.metrics$AvgCountSnp[i]
      glout@other$loc.metrics$rdepth[i] <- round((sum.count.alt + sum.count.ref)/called.ind,1)
    }
    cat("All read in. Please check carefully the output above\n")  
    
  } 
  
  if (is.null(glout@other$history)) {
    glout@other$history <- list(match.call())
  }
  return(glout)
}

=======
gl.read.dart <-
  function(filename,
           ind.metafile = NULL,
           covfilename = NULL,
           nas = "-",
           topskip = NULL,
           lastmetric = "RepAvg",
           probar = TRUE)
  {
    if (is.null(ind.metafile)) {
      ind.metafile <- covfilename
    }
    dout <-
      utils.read.dart(
        filename = filename,
        nas = nas,
        topskip = topskip,
        lastmetric = lastmetric
      )
    glout <-
      utils.dart2genlight(dout, ind.metafile = ind.metafile, probar = probar)
    
    # Calculate Read Depth
    
    if (is.null(glout@other$loc.metrics$rdepth)) {
      cat("Read depth calculated and added to @loc.metrics slot.\n")
      #glout@other$loc.metrics$rdepth <- array(NA,nLoc(glout))
      ci <- round(nInd(glout) * glout@other$loc.metrics$CallRate)
      scr <-
        ci * glout@other$loc.metrics$OneRatioRef * glout@other$loc.metrics$AvgCountRef
      sca <-
        ci * glout@other$loc.metrics$OneRatioSnp * glout@other$loc.metrics$AvgCountSnp
      glout@other$loc.metrics$rdepth <- round((sca + scr) / ci, 1)
      
    }
    cat("All read in. Please check carefully the output above\n")
    
    
    
    
    
    return(glout)
  }
>>>>>>> 0d95d4c6
<|MERGE_RESOLUTION|>--- conflicted
+++ resolved
@@ -17,7 +17,7 @@
 #' gl <- gl.read.dart(dartfile, ind.metafile = metadata, probar=TRUE)
 #' }
 
-<<<<<<< HEAD
+
 gl.read.dart <- function(filename, ind.metafile=NULL, covfilename=NULL, nas = "-", topskip=NULL,  lastmetric ="RepAvg", probar=TRUE)
 {
   if (is.null(ind.metafile)) {
@@ -50,48 +50,4 @@
   return(glout)
 }
 
-=======
-gl.read.dart <-
-  function(filename,
-           ind.metafile = NULL,
-           covfilename = NULL,
-           nas = "-",
-           topskip = NULL,
-           lastmetric = "RepAvg",
-           probar = TRUE)
-  {
-    if (is.null(ind.metafile)) {
-      ind.metafile <- covfilename
-    }
-    dout <-
-      utils.read.dart(
-        filename = filename,
-        nas = nas,
-        topskip = topskip,
-        lastmetric = lastmetric
-      )
-    glout <-
-      utils.dart2genlight(dout, ind.metafile = ind.metafile, probar = probar)
-    
-    # Calculate Read Depth
-    
-    if (is.null(glout@other$loc.metrics$rdepth)) {
-      cat("Read depth calculated and added to @loc.metrics slot.\n")
-      #glout@other$loc.metrics$rdepth <- array(NA,nLoc(glout))
-      ci <- round(nInd(glout) * glout@other$loc.metrics$CallRate)
-      scr <-
-        ci * glout@other$loc.metrics$OneRatioRef * glout@other$loc.metrics$AvgCountRef
-      sca <-
-        ci * glout@other$loc.metrics$OneRatioSnp * glout@other$loc.metrics$AvgCountSnp
-      glout@other$loc.metrics$rdepth <- round((sca + scr) / ci, 1)
-      
-    }
-    cat("All read in. Please check carefully the output above\n")
-    
-    
-    
-    
-    
-    return(glout)
-  }
->>>>>>> 0d95d4c6
+
