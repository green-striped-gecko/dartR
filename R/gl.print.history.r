#' Prints history of a genlight object
#' 
#' @param x -- a genlight object (with history [optional])
#' @param history -- [optional] either a link to a history slot (gl\@other$history), or a vector indicating which part of the history of x is used [c(1,3,4) uses the first, third and forth entry from x\@other$history]. If no history is provided the complete history of x is used (recreating the identical object x).
#' @return prints a table with all history records. Currently the style cannot be changed.
#' @export
#' @importFrom gridExtra grid.table ttheme_default
#' @author Bernd Gruber (bugs? Post to \url{https://groups.google.com/d/forum/dartr})
#' @examples 
#' \donttest{
#' dartfile <- system.file("extdata","testset_SNPs_2Row.csv", package="dartR")
#' metadata <- system.file("extdata","testset_metadata.csv", package="dartR")
#' gl <- gl.read.dart(dartfile, ind.metafile = metadata, probar=FALSE) 
#' gl2 <- gl.filter.callrate(gl, method="loc", threshold=0.9)
<<<<<<< HEAD
#' gl3 <- gl.filter.callrate(gl2, method="ind", threshold=0.95)
#' #Now "replay" part of the history "onto" another genlight object
#' #bc.fil <- gl.play.history(gl.compliance.check(bandicoot.gl), 
#' #history=gl3@other$history[c(2,3)], verbose=1)
#' #gl.print.history(bc.fil)
=======
#' gl3 <- gl.filter.callrate(gl2, method="ind", threshold=0.9)
#' #Now "replay" part of the history "onto" another genlight object
#' bc.fil <- gl.play.history(gl.compliance.check(bandicoot.gl), 
#' history=gl3@other$history[c(2,3)], verbose=1)
#' gl.print.history(bc.fil)
#' }


>>>>>>> f1818bf6


gl.print.history<- function(x = NULL, history = NULL)
{
  if (class(x) == "genlight")
    if (is.null(history))
      hist2 <- x@other$history
    else
      hist2 <- x@other$history[history]
    
    if (is.null(x) & is.list(history))
      hist2 <- history
    
    
    nh <- length(hist2)
    if (nh==0) warning("You did not specify a history correctly. Check your genlight object.") else {
      
      #for (i in 1:length(hist2)) {
      #  hist2[[i]]$x <- "gl"
      #}
      
      dd <- data.frame(nr=1:nh, history=as.character(hist2))
      
      #max width
      dd$history = sapply(lapply(dd$history, strwrap, width=80), paste, collapse="\n")
      
      dd[nh+1,] <- c("->",as.character(substitute(x)) )
      #set table theme
      tt <- ttheme_default()
      tt$rowhead$fg_params$x=0
      tt$core$fg_params$fontsize=11
      tt$core$fg_params$hjust=0
      tt$core$fg_params$x=c(rep(0.5, nh),0.2, rep(0.01, nh+1))
      tt$core$fg_params$fontfamily="mono"
      tt$core$fg_params$fontface="bold"
      plot(0, type="n", xlab="", ylab="", axes=F)
      grid.table(dd, theme=tt)
    } 
    
}

<|MERGE_RESOLUTION|>--- conflicted
+++ resolved
@@ -12,23 +12,12 @@
 #' metadata <- system.file("extdata","testset_metadata.csv", package="dartR")
 #' gl <- gl.read.dart(dartfile, ind.metafile = metadata, probar=FALSE) 
 #' gl2 <- gl.filter.callrate(gl, method="loc", threshold=0.9)
-<<<<<<< HEAD
 #' gl3 <- gl.filter.callrate(gl2, method="ind", threshold=0.95)
 #' #Now "replay" part of the history "onto" another genlight object
 #' #bc.fil <- gl.play.history(gl.compliance.check(bandicoot.gl), 
 #' #history=gl3@other$history[c(2,3)], verbose=1)
 #' #gl.print.history(bc.fil)
-=======
-#' gl3 <- gl.filter.callrate(gl2, method="ind", threshold=0.9)
-#' #Now "replay" part of the history "onto" another genlight object
-#' bc.fil <- gl.play.history(gl.compliance.check(bandicoot.gl), 
-#' history=gl3@other$history[c(2,3)], verbose=1)
-#' gl.print.history(bc.fil)
 #' }
-
-
->>>>>>> f1818bf6
-
 
 gl.print.history<- function(x = NULL, history = NULL)
 {
