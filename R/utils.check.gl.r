#' A utility function to check that the object passed to the function is a genlight object.
#'
#' Most functions require access to a genlight object, and this function checks that a genlight object has been passed,
#' whether it is a SNP dataset or a SilicoDArT object, and reports back if verbosity is >=2
#'
<<<<<<< HEAD
#'@param x Name of the genlight object containing the SNP data or tag presence/absence data (SilicoDArT) [required]
#'@return The modified genlight object
#'@examples
#' test <- utils.check.gl(testset.gl)
#' 
#'@export

utils.check.gl <- function(x,verbose=2) {
=======
#' @param x -- name of the genlight object containing the SNP data or tag presence/absence data (SilicoDArT) [required]
#' @param verbose -- verbosity: 0, silent or fatal errors; 1, begin and end; 2, progress log ; 3, progress and results summary; 5, full report [default 2 or as specified using gl.set.verbosity]
#' @return datatype, "SNP" for SNP data or  "SilicoDArT" for P/A data
#' @examples
#' utils.check.gl(testset.gs)

utils.check.gl <- function(x=NULL,verbose=NULL) {
>>>>>>> 8a55ff37
  
#### SET VERBOSITY
  verbose <- utils.check.verbosity(verbose)


#### CHECK FOR GENLIGHT OBJECT ####
  if (class(x) != "genlight") {
    stop(error("Fatal Error: genlight object required!"))
  }
  
#### CHECK AND REPORT DATA TYPE ####
  if (all(x@ploidy == 1)){
<<<<<<< HEAD
    if(verbose>2){
    cat(report("  Processing Presence/Absence (SilicoDArT) data\n"))
    }
    datatype <- "SilicoDArT"
  } else if (all(x@ploidy == 2)){
    if(verbose>2){
    cat(report("  Processing a SNP dataset\n"))
    }
=======
    if(verbose>=2){cat(report("  Processing Presence/Absence (SilicoDArT) data\n"))}
    datatype <- "SilicoDArT"
  } else if (all(x@ploidy == 2)){
    if(verbose>=2){cat(report("  Processing SNP data\n"))}
>>>>>>> 8a55ff37
    datatype <- "SNP"
  } else {
    stop (error("Fatal Error: Ploidy must be universally 1 (fragment P/A data) or 2 (SNP data)"))
  }
  
<<<<<<< HEAD
  #### CHECK METRICS ####
  # Check if the x@other$loc.metrics slot exists, if not, create as a dataframe
  if (is.null(x@other$loc.metrics)) {
    x@other$loc.metrics <- as.data.frame(array(NA, nLoc(x)))
  }
  x@other$loc.metrics <- as.data.frame(x@other$loc.metrics)
  # Check if the x@other$loc.metrics.flags slot exists, if not, create a dataframe
  if (is.null(x@other$loc.metrics.flags)) {
    x@other$loc.metrics.flags <- as.data.frame(array(NA, 1))
  }
  # check if loc.metrics has been calculated
  if(is.null(x$other$loc.metrics$maf) | is.na(x$other$loc.metrics$maf)[1]){
    x <- gl.recalc.metrics(x,verbose = 0)
  }
  # Check if the x@other$ind.metrics slot exists, if not, create a dataframe
  if (verbose >= 2) {
    message(report("  Checking for individual metrics"))
  }
  if (is.null(x@other$ind.metrics)) {
    if (verbose >= 1) {
      message(report("    Creating a slot for individual metrics"))
    }
    x@other$ind.metrics <- as.data.frame(array(NA, nInd(x)))
    x@other$ind.metrics$id <- indNames(x)
  } else{
    if (verbose >= 1) {
      message(report("    Individual metrics confirmed"))
    }
  }
  # Check for the locus metrics, and create if they do not exist.
  # Check for the locus metrics flags, and create if they do not exist.
  # Check for the verbosity flag, and create if it does not exist.
  
  # if (verbose >= 2){cat("  Checking locus metrics and flags\n")}
  # x <- utils.reset.flags(x,set=FALSE,verbose=0)
  # 
  # # Calculate locus metrics
  # 
  # if (verbose >= 2){cat("  Recalculating locus metrics\n")}
  # x <- gl.recalc.metrics(x,verbose=0)
  # 
  # # Check for monomorphic loci
  # if (verbose >= 2){cat("  Checking for monomorphic loci\n")}
  # x2 <- gl.filter.monomorphs(x,verbose=0)
  # if(nLoc(x2)==nLoc(x)){
  #   if (verbose >= 1){cat("    No monomorphic loci detected\n")}
  #   x@other$loc.metrics.flags$monomorphs <- TRUE
  # } else {
  #   if (verbose >= 1){cat("    Dataset containes monomorphic loci\n")}
  #   x@other$loc.metrics.flags$monomorphs <- FALSE
  # }
  
  
  
  #### CHECK FLAGS ####
  # Check AvgPIC
  # if (is.null(x@other$loc.metrics$AvgPIC)) {
  #   x@other$loc.metrics.flags$AvgPIC <- F
  #   if (verbose >= 3) {
  #     message(warn("  Locus metric AvgPIC does not exist"))
  #   }
  # } else{
  #   x@other$loc.metrics.flags$AvgPIC <- T
  # }
  # # Check OneRatioRef
  # if (is.null(x@other$loc.metrics$OneRatioRef)) {
  #   x@other$loc.metrics.flags$OneRatioRef <- F
  #   if (verbose >= 3) {
  #     message(warn("  Locus metric OneRatioRef does not exist"))
  #   }
  # } else{
  #   x@other$loc.metrics.flags$OneRatioRef <- T
  # }
  # # Check OneRatioSnp
  # if (is.null(x@other$loc.metrics$OneRatioSnp)) {
  #   x@other$loc.metrics.flags$OneRatioSnp <- F
  #   if (verbose >= 3) {
  #     message(warn("  Locus metric OneRatioSnp does not exist"))
  #   }
  # } else{
  #   x@other$loc.metrics.flags$OneRatioSnp <- T
  # }
  # # Check PICRef
  # if (is.null(x@other$loc.metrics$PICRef)) {
  #   x@other$loc.metrics.flags$PICRef <- F
  #   if (verbose >= 3) {
  #     message(warn("  Locus metric PICRef does not exist"))
  #   }
  # } else{
  #   x@other$loc.metrics.flags$PICRef <- T
  # }
  # # Check PICSnp
  # if (is.null(x@other$loc.metrics$PICSnp)) {
  #   x@other$loc.metrics.flags$PICSnp <- F
  #   if (verbose >= 3) {
  #     message(warn("  Locus metric PICSnp does not exist"))
  #   }
  # } else{
  #   x@other$loc.metrics.flags$PICSnp <- T
  # }
  # # Check CallRate
  # if (is.null(x@other$loc.metrics$CallRate)) {
  #   x@other$loc.metrics.flags$CallRate <- F
  #   if (verbose >= 3) {
  #     message(warn("  Locus metric CallRate does not exist"))
  #   }
  # } else{
  #   x@other$loc.metrics.flags$CallRate <- T
  # }
  # # Check FreqHomRef
  # if (is.null(x@other$loc.metrics$FreqHomRef)) {
  #   x@other$loc.metrics.flags$FreqHomRef <- F
  #   if (verbose >= 3) {
  #     message(warn("  Locus metric FreqHomRef does not exist"))
  #   }
  # } else{
  #   x@other$loc.metrics.flags$FreqHomRef <- T
  # }
  # # Check FreqHomSnp
  # if (is.null(x@other$loc.metrics$FreqHomSnp)) {
  #   x@other$loc.metrics.flags$FreqHomSnp <- F
  #   if (verbose >= 3) {
  #     message(warn("  Locus metric FreqHomSnp does not exist"))
  #   }
  # } else{
  #   x@other$loc.metrics.flags$FreqHomSnp <- T
  # }
  # # Check FreqHets
  # if (is.null(x@other$loc.metrics$FreqHets)) {
  #   x@other$loc.metrics.flags$FreqHets <- F
  #   if (verbose >= 3) {
  #     message(warn("  Locus metric FreqHets does not exist"))
  #   }
  # } else{
  #   x@other$loc.metrics.flags$FreqHets <- T
  # }
  # # Check monomorphs
  # if (is.null(x@other$loc.metrics$monomorphs)) {
  #   x@other$loc.metrics.flags$monomorphs <- F
  #   if (verbose >= 3) {
  #     message(warn("  Locus metric monomorphs does not exist"))
  #   }
  # } else{
  #   x@other$loc.metrics.flags$monomorphs <- T
  # }
  # # Check maf
  # if (is.null(x@other$loc.metrics$maf)) {
  #   x@other$loc.metrics.flags$maf <- F
  #   if (verbose >= 3) {
  #     message(warn("  Locus metric maf does not exist"))
  #   }
  # } else{
  #   x@other$loc.metrics.flags$maf <- T
  # }
  # # Check OneRatio
  # if (is.null(x@other$loc.metrics$OneRatio)) {
  #   x@other$loc.metrics.flags$OneRatio <- F
  #   if (verbose >= 3) {
  #     message(warn("  Locus metric OneRatio does not exist"))
  #   }
  # } else{
  #   x@other$loc.metrics.flags$OneRatio <- T
  # }
  # # Check PIC
  # if (is.null(x@other$loc.metrics$PIC)) {
  #   x@other$loc.metrics.flags$PIC <- F
  #   if (verbose >= 3) {
  #     message(warn("  Locus metric PIC does not exist"))
  #   }
  # } else{
  #   x@other$loc.metrics.flags$PIC <- T
  # }
  
  #### CHECK POPULATIONS ####
  # Set a population if none is specified (such as if the genlight object has been generated manually)
  if (is.null(pop(x)) |
      is.na(length(pop(x))) | length(pop(x)) <= 0) {
    if (verbose >= 2) {
      message(
        warn(
          "  Population assignments not detected, individuals assigned to a single population labelled 'pop1'"
        )
      )
    }
    pop(x) <- array("pop1", dim = nInd(x))
    pop(x) <- as.factor(pop(x))
  }
  
  #### CHECK INDIVIDUALS ####
  # Check duplicated individual names
  
  #### CHECK LOCI ####
  # Check that the number of values in the loc.metrics dataframe is the same as the number of loci
  if (nLoc(x) != nrow(x@other$loc.metrics)) {
    message(
      warn(
        "  The number of rows in the loc.metrics table does not match the number of loci! This is potentially a major problem if there is a mismatch of the loci with the metadata. Trace back to identify the cause."
      )
    )
  }
  # Check monomorphic loci
  if (verbose >= 2) {
    message(report("  Checking for monomorphic loci"))
  }
  x2 <- gl.filter.monomorphs(x, verbose = 0)
  if (nLoc(x2) == nLoc(x)) {
    if (verbose >= 1) {
      message(report("    No monomorphic loci detected"))
    }
    x@other$loc.metrics.flags$monomorphs <- TRUE
  } else {
    if (verbose >= 1) {
      message(
        warn(
          "  Warning: Dataset contains monomorphic loci which will be included in this function calculations"
        )
      )
    }
    x@other$loc.metrics.flags$monomorphs <- FALSE
  }
  
  #### CHECK METADATA ####
  #check if coordinates are in the right place and not misspelled
  # if (!is.null(x@other$latlon))
  #   x@other$latlong <- x@other$latlon
  # 
  # if (!is.null(x@other$latlong)) {
  #   if (!is.null(x@other$latlong$long))
  #     x@other$latlong$lon <- x@other$latlong$long
  # }
  # #remove misspelled columns if they exist...
  # x@other$latlon <- NULL
  # x@other$latlong$long <- NULL
  # if (verbose >= 2) {
  #   message(report("  Spelling of coordinates checked and changed if necessary"))
  # }
  
  if(verbose>2){
  message(report("Checking genlight object finalised\n"))
  }
  
  return(x)
=======
  invisible(datatype)
>>>>>>> 8a55ff37
  
}<|MERGE_RESOLUTION|>--- conflicted
+++ resolved
@@ -3,16 +3,6 @@
 #' Most functions require access to a genlight object, and this function checks that a genlight object has been passed,
 #' whether it is a SNP dataset or a SilicoDArT object, and reports back if verbosity is >=2
 #'
-<<<<<<< HEAD
-#'@param x Name of the genlight object containing the SNP data or tag presence/absence data (SilicoDArT) [required]
-#'@return The modified genlight object
-#'@examples
-#' test <- utils.check.gl(testset.gl)
-#' 
-#'@export
-
-utils.check.gl <- function(x,verbose=2) {
-=======
 #' @param x -- name of the genlight object containing the SNP data or tag presence/absence data (SilicoDArT) [required]
 #' @param verbose -- verbosity: 0, silent or fatal errors; 1, begin and end; 2, progress log ; 3, progress and results summary; 5, full report [default 2 or as specified using gl.set.verbosity]
 #' @return datatype, "SNP" for SNP data or  "SilicoDArT" for P/A data
@@ -20,7 +10,6 @@
 #' utils.check.gl(testset.gs)
 
 utils.check.gl <- function(x=NULL,verbose=NULL) {
->>>>>>> 8a55ff37
   
 #### SET VERBOSITY
   verbose <- utils.check.verbosity(verbose)
@@ -33,271 +22,15 @@
   
 #### CHECK AND REPORT DATA TYPE ####
   if (all(x@ploidy == 1)){
-<<<<<<< HEAD
-    if(verbose>2){
-    cat(report("  Processing Presence/Absence (SilicoDArT) data\n"))
-    }
-    datatype <- "SilicoDArT"
-  } else if (all(x@ploidy == 2)){
-    if(verbose>2){
-    cat(report("  Processing a SNP dataset\n"))
-    }
-=======
     if(verbose>=2){cat(report("  Processing Presence/Absence (SilicoDArT) data\n"))}
     datatype <- "SilicoDArT"
   } else if (all(x@ploidy == 2)){
     if(verbose>=2){cat(report("  Processing SNP data\n"))}
->>>>>>> 8a55ff37
     datatype <- "SNP"
   } else {
     stop (error("Fatal Error: Ploidy must be universally 1 (fragment P/A data) or 2 (SNP data)"))
   }
   
-<<<<<<< HEAD
-  #### CHECK METRICS ####
-  # Check if the x@other$loc.metrics slot exists, if not, create as a dataframe
-  if (is.null(x@other$loc.metrics)) {
-    x@other$loc.metrics <- as.data.frame(array(NA, nLoc(x)))
-  }
-  x@other$loc.metrics <- as.data.frame(x@other$loc.metrics)
-  # Check if the x@other$loc.metrics.flags slot exists, if not, create a dataframe
-  if (is.null(x@other$loc.metrics.flags)) {
-    x@other$loc.metrics.flags <- as.data.frame(array(NA, 1))
-  }
-  # check if loc.metrics has been calculated
-  if(is.null(x$other$loc.metrics$maf) | is.na(x$other$loc.metrics$maf)[1]){
-    x <- gl.recalc.metrics(x,verbose = 0)
-  }
-  # Check if the x@other$ind.metrics slot exists, if not, create a dataframe
-  if (verbose >= 2) {
-    message(report("  Checking for individual metrics"))
-  }
-  if (is.null(x@other$ind.metrics)) {
-    if (verbose >= 1) {
-      message(report("    Creating a slot for individual metrics"))
-    }
-    x@other$ind.metrics <- as.data.frame(array(NA, nInd(x)))
-    x@other$ind.metrics$id <- indNames(x)
-  } else{
-    if (verbose >= 1) {
-      message(report("    Individual metrics confirmed"))
-    }
-  }
-  # Check for the locus metrics, and create if they do not exist.
-  # Check for the locus metrics flags, and create if they do not exist.
-  # Check for the verbosity flag, and create if it does not exist.
-  
-  # if (verbose >= 2){cat("  Checking locus metrics and flags\n")}
-  # x <- utils.reset.flags(x,set=FALSE,verbose=0)
-  # 
-  # # Calculate locus metrics
-  # 
-  # if (verbose >= 2){cat("  Recalculating locus metrics\n")}
-  # x <- gl.recalc.metrics(x,verbose=0)
-  # 
-  # # Check for monomorphic loci
-  # if (verbose >= 2){cat("  Checking for monomorphic loci\n")}
-  # x2 <- gl.filter.monomorphs(x,verbose=0)
-  # if(nLoc(x2)==nLoc(x)){
-  #   if (verbose >= 1){cat("    No monomorphic loci detected\n")}
-  #   x@other$loc.metrics.flags$monomorphs <- TRUE
-  # } else {
-  #   if (verbose >= 1){cat("    Dataset containes monomorphic loci\n")}
-  #   x@other$loc.metrics.flags$monomorphs <- FALSE
-  # }
-  
-  
-  
-  #### CHECK FLAGS ####
-  # Check AvgPIC
-  # if (is.null(x@other$loc.metrics$AvgPIC)) {
-  #   x@other$loc.metrics.flags$AvgPIC <- F
-  #   if (verbose >= 3) {
-  #     message(warn("  Locus metric AvgPIC does not exist"))
-  #   }
-  # } else{
-  #   x@other$loc.metrics.flags$AvgPIC <- T
-  # }
-  # # Check OneRatioRef
-  # if (is.null(x@other$loc.metrics$OneRatioRef)) {
-  #   x@other$loc.metrics.flags$OneRatioRef <- F
-  #   if (verbose >= 3) {
-  #     message(warn("  Locus metric OneRatioRef does not exist"))
-  #   }
-  # } else{
-  #   x@other$loc.metrics.flags$OneRatioRef <- T
-  # }
-  # # Check OneRatioSnp
-  # if (is.null(x@other$loc.metrics$OneRatioSnp)) {
-  #   x@other$loc.metrics.flags$OneRatioSnp <- F
-  #   if (verbose >= 3) {
-  #     message(warn("  Locus metric OneRatioSnp does not exist"))
-  #   }
-  # } else{
-  #   x@other$loc.metrics.flags$OneRatioSnp <- T
-  # }
-  # # Check PICRef
-  # if (is.null(x@other$loc.metrics$PICRef)) {
-  #   x@other$loc.metrics.flags$PICRef <- F
-  #   if (verbose >= 3) {
-  #     message(warn("  Locus metric PICRef does not exist"))
-  #   }
-  # } else{
-  #   x@other$loc.metrics.flags$PICRef <- T
-  # }
-  # # Check PICSnp
-  # if (is.null(x@other$loc.metrics$PICSnp)) {
-  #   x@other$loc.metrics.flags$PICSnp <- F
-  #   if (verbose >= 3) {
-  #     message(warn("  Locus metric PICSnp does not exist"))
-  #   }
-  # } else{
-  #   x@other$loc.metrics.flags$PICSnp <- T
-  # }
-  # # Check CallRate
-  # if (is.null(x@other$loc.metrics$CallRate)) {
-  #   x@other$loc.metrics.flags$CallRate <- F
-  #   if (verbose >= 3) {
-  #     message(warn("  Locus metric CallRate does not exist"))
-  #   }
-  # } else{
-  #   x@other$loc.metrics.flags$CallRate <- T
-  # }
-  # # Check FreqHomRef
-  # if (is.null(x@other$loc.metrics$FreqHomRef)) {
-  #   x@other$loc.metrics.flags$FreqHomRef <- F
-  #   if (verbose >= 3) {
-  #     message(warn("  Locus metric FreqHomRef does not exist"))
-  #   }
-  # } else{
-  #   x@other$loc.metrics.flags$FreqHomRef <- T
-  # }
-  # # Check FreqHomSnp
-  # if (is.null(x@other$loc.metrics$FreqHomSnp)) {
-  #   x@other$loc.metrics.flags$FreqHomSnp <- F
-  #   if (verbose >= 3) {
-  #     message(warn("  Locus metric FreqHomSnp does not exist"))
-  #   }
-  # } else{
-  #   x@other$loc.metrics.flags$FreqHomSnp <- T
-  # }
-  # # Check FreqHets
-  # if (is.null(x@other$loc.metrics$FreqHets)) {
-  #   x@other$loc.metrics.flags$FreqHets <- F
-  #   if (verbose >= 3) {
-  #     message(warn("  Locus metric FreqHets does not exist"))
-  #   }
-  # } else{
-  #   x@other$loc.metrics.flags$FreqHets <- T
-  # }
-  # # Check monomorphs
-  # if (is.null(x@other$loc.metrics$monomorphs)) {
-  #   x@other$loc.metrics.flags$monomorphs <- F
-  #   if (verbose >= 3) {
-  #     message(warn("  Locus metric monomorphs does not exist"))
-  #   }
-  # } else{
-  #   x@other$loc.metrics.flags$monomorphs <- T
-  # }
-  # # Check maf
-  # if (is.null(x@other$loc.metrics$maf)) {
-  #   x@other$loc.metrics.flags$maf <- F
-  #   if (verbose >= 3) {
-  #     message(warn("  Locus metric maf does not exist"))
-  #   }
-  # } else{
-  #   x@other$loc.metrics.flags$maf <- T
-  # }
-  # # Check OneRatio
-  # if (is.null(x@other$loc.metrics$OneRatio)) {
-  #   x@other$loc.metrics.flags$OneRatio <- F
-  #   if (verbose >= 3) {
-  #     message(warn("  Locus metric OneRatio does not exist"))
-  #   }
-  # } else{
-  #   x@other$loc.metrics.flags$OneRatio <- T
-  # }
-  # # Check PIC
-  # if (is.null(x@other$loc.metrics$PIC)) {
-  #   x@other$loc.metrics.flags$PIC <- F
-  #   if (verbose >= 3) {
-  #     message(warn("  Locus metric PIC does not exist"))
-  #   }
-  # } else{
-  #   x@other$loc.metrics.flags$PIC <- T
-  # }
-  
-  #### CHECK POPULATIONS ####
-  # Set a population if none is specified (such as if the genlight object has been generated manually)
-  if (is.null(pop(x)) |
-      is.na(length(pop(x))) | length(pop(x)) <= 0) {
-    if (verbose >= 2) {
-      message(
-        warn(
-          "  Population assignments not detected, individuals assigned to a single population labelled 'pop1'"
-        )
-      )
-    }
-    pop(x) <- array("pop1", dim = nInd(x))
-    pop(x) <- as.factor(pop(x))
-  }
-  
-  #### CHECK INDIVIDUALS ####
-  # Check duplicated individual names
-  
-  #### CHECK LOCI ####
-  # Check that the number of values in the loc.metrics dataframe is the same as the number of loci
-  if (nLoc(x) != nrow(x@other$loc.metrics)) {
-    message(
-      warn(
-        "  The number of rows in the loc.metrics table does not match the number of loci! This is potentially a major problem if there is a mismatch of the loci with the metadata. Trace back to identify the cause."
-      )
-    )
-  }
-  # Check monomorphic loci
-  if (verbose >= 2) {
-    message(report("  Checking for monomorphic loci"))
-  }
-  x2 <- gl.filter.monomorphs(x, verbose = 0)
-  if (nLoc(x2) == nLoc(x)) {
-    if (verbose >= 1) {
-      message(report("    No monomorphic loci detected"))
-    }
-    x@other$loc.metrics.flags$monomorphs <- TRUE
-  } else {
-    if (verbose >= 1) {
-      message(
-        warn(
-          "  Warning: Dataset contains monomorphic loci which will be included in this function calculations"
-        )
-      )
-    }
-    x@other$loc.metrics.flags$monomorphs <- FALSE
-  }
-  
-  #### CHECK METADATA ####
-  #check if coordinates are in the right place and not misspelled
-  # if (!is.null(x@other$latlon))
-  #   x@other$latlong <- x@other$latlon
-  # 
-  # if (!is.null(x@other$latlong)) {
-  #   if (!is.null(x@other$latlong$long))
-  #     x@other$latlong$lon <- x@other$latlong$long
-  # }
-  # #remove misspelled columns if they exist...
-  # x@other$latlon <- NULL
-  # x@other$latlong$long <- NULL
-  # if (verbose >= 2) {
-  #   message(report("  Spelling of coordinates checked and changed if necessary"))
-  # }
-  
-  if(verbose>2){
-  message(report("Checking genlight object finalised\n"))
-  }
-  
-  return(x)
-=======
   invisible(datatype)
->>>>>>> 8a55ff37
   
 }