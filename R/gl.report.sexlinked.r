#' @name gl.report.sexlinked
#' @title Identifies loci that are sex linked
#' @description
#' Alleles unique to the Y or W chromosome and monomorphic on the X chromosomes
#' will appear in the SNP dataset as genotypes that are heterozygotic in all
#' individuals of the heterogametic sex and homozygous in all individuals of the
#' homogametic sex. This function identifies loci with alleles that behave in
#' this way, as putative sex specific SNP markers.
#' @param x Name of the genlight object containing the SNP or presence/absence
#'  (SilicoDArT) data [required].
#' @param sex Factor that defines the sex of individuals. See explanation in
#' details [default NULL].
#' @param t.het Tolerance in the heterogametic sex, that is t.het=0.05 means
#' that 5\% of the heterogametic sex can be homozygous and still be regarded as
#' consistent with a sex specific marker [default 0.1].
#' @param t.hom Tolerance in the homogametic sex, that is t.hom=0.05 means that
#'  5\% of the homogametic sex can be heterozygous and still be regarded as
#'  consistent with a sex specific marker [default 0.1].
#' @param t.pres Tolerance in presence, that is t.pres=0.05 means that a
#' silicodart marker can be present in either of the sexes and still be regarded
#' as a sex-linked marker [default 0.1].
#' @param plot.out Creates a plot that shows the heterozygosity of males and
#' females at each loci.
#' be regarded as consistent with a sex specific marker [default TRUE].
<<<<<<< HEAD
#' @param plot_theme Theme for the plot. See Details for options [default theme_dartR()].
#' @param plot_colors List of three color names for the not sex-linked loci, for the sex-linked loci and for the area in which sex-linked loci appear [default three_colors].
#' @param verbose Verbosity: 0, silent or fatal errors; 1, begin and end; 2, progress log ; 3, progress and results summary; 5, full report [default NULL, unless specified using gl.set.verbosity].
#'
#' @details 
#' Sex of the individuals for which sex is known with certainty can be provided 
#' via a factor (equal to the length of the number of individuals) or to be held 
=======
#' @param plot_theme Theme for the plot. See Details for options
#' [default theme_dartR()].
#' @param plot_colors List of three color names for the not sex-linked loci, for
#'  the sex-linked loci and for the area in which sex-linked loci appear
#'  [default three_colors].
#' @param verbose Verbosity: 0, silent or fatal errors; 1, begin and end; 2,
#' progress log; 3, progress and results summary; 5, full report
#' [default NULL, unless specified using gl.set.verbosity].
#' @details
#' Sex of the individuals for which sex is known with certainty can be provided
#' via a factor (equal to the length of the number of individuals) or to be held
>>>>>>> 18f41bb4
#' in the variable \code{x@other$ind.metrics$sex}.
#' Coding is: M for male, F for female, U or NA for unknown/missing.
#' The script abbreviates the entries here to the first character. So, coding of
#' 'Female' and 'Male' works as well. Character are also converted to upper
#' cases.
#'
#''\strong{ Function's output }
#'
#' This function creates a plot that shows the heterozygosity of males and
#' females at each loci or SNP data or percentage of present/absent in the case
#' of SilicoDArT data.
#'
#'  Examples of other themes that can be used can be consulted in \itemize{
#'  \item \url{https://ggplot2.tidyverse.org/reference/ggtheme.html} and \item
#'  \url{https://yutannihilation.github.io/allYourFigureAreBelongToUs/ggthemes/}
#'  }
#' @return Two lists of sex-linked loci, one for XX/XY and one for ZZ/ZW systems
#' and a plot.
#' @author Arthur Georges, Bernd Gruber & Floriaan Devloo-Delva
#' (Post to \url{https://groups.google.com/d/forum/dartr})
#' @examples
#' out <- gl.report.sexlinked(testset.gl)
#' out <- gl.report.sexlinked(testset.gs)
#' @family reporting functions
#' @export

gl.report.sexlinked <- function(x,
                                sex = NULL,
                                t.het = 0.1,
                                t.hom = 0.1,
                                t.pres = 0.1,
                                plot.out = TRUE,
<<<<<<< HEAD
                                plot_theme = theme_dartR(), 
                                plot_colors = three_colors, 
=======
                                plot_theme = theme_dartR(),
                                plot_colors = three_colors,
>>>>>>> 18f41bb4
                                verbose = NULL) {
    # SET VERBOSITY
    verbose <- gl.check.verbosity(verbose)
    
    # FLAG SCRIPT START
    funname <- match.call()[[1]]
    utils.flag.start(func = funname,
                     build = "Jackson",
                     verbosity = verbose)
    
    # CHECK DATATYPE
    datatype <-
        utils.check.datatype(x,
                             accept = c("SNP", "SilicoDArT"),
                             verbose = verbose)
    
    # FUNCTION SPECIFIC ERROR CHECKING
    
    # Check for monomorphic loci
    tmp <- gl.filter.monomorphs(x, verbose = 0)
    if ((nLoc(tmp) < nLoc(x)) & verbose >= 2) {
        cat(warn("  Warning: genlight object contains monomorphic loci\n"))
    }
    
    # FLAG SCRIPT START
    
    if (verbose >= 1) {
        if (verbose == 5) {
            cat(report("\n\nStarting", funname, "[ Build =", build, "]\n\n"))
        } else {
            cat(report("\n\nStarting", funname, "\n\n"))
        }
    }
    
    # DO THE JOB
    
    # sex should be provided as it is not a default setting, if not provided it
    #will be searched here:
    if (is.null(sex)) {
        sex <- x@other$ind.metrics$sex
    }
    
    if (is.null(sex)) {
        stop(
            error(
                "No definition for the sex of individuals is provided. If not
               provided via the function call it needs to be at gl@other$ind.metrics$sex.
               Please refer to the help pages how you can define sex of individuals."
            )
        )
    }
    
    if (length(sex) != nInd(x)) {
        stop(
            error(
                "The number of individuals and the number of entries defining the
         sex do not match. Check your genlight object and your sex defining column."
            )
        )
    }
    
    sex <- as.character(sex)
    UP <- toupper(sex)
    UP <- substring(UP, 1, 1)
    sex[UP == "F"] <- "F"
    sex[UP == "M"] <- "M"
    sex <- ifelse(sex == "F" | sex == "M", sex, "U")
    sex[is.na(sex)] <- "U"
    
    ########### FOR SNP data
    
    if (datatype == "SNP") {
        # Extract the data for the females
        matf <- as.matrix(x[sex == "F",])
        # For each individual
        f <- array(data = NA, dim = c(ncol(matf), 3))
        for (i in 1:ncol(matf)) {
            for (j in 1:3) {
                dummy <- sum(matf[, i] == (j - 1), na.rm = T)
                if (is.na(dummy))
                    dummy <- 0
                f[i, j] <- dummy
            }
        }
        dff <- data.frame(f)
        row.names(dff) <- locNames(x)
        # genotypes 0 for homozygous for reference allele is in F0, 1 for
        #heterozygous is in F1 and 2 for homozygous for alternative
        # allele is in F2
        colnames(dff) <- c("F0", "F1", "F2")
        
        # Extract the data for the males
        matm <- as.matrix(x[sex == "M",])
        # For each individual
        m <- array(data = NA, dim = c(ncol(matm), 3))
        for (i in 1:ncol(matm)) {
            for (j in 1:3) {
                dummy <- sum(matm[, i] == (j - 1), na.rm = T)
                if (is.na(dummy))
                    dummy <- 0
                m[i, j] <- dummy
            }
        }
        dfm <- data.frame(m)
        row.names(dfm) <- locNames(x)
        # genotypes 0 for homozygous for reference allele is in M0, 1 for
        #heterozygous is in M1 and 2 for homozygous for alternative
        # allele is in M2
        colnames(dfm) <- c("M0", "M1", "M2")
        
        # Combine the two files
        
        df <- cbind(dff, dfm)
        
        df$read.depth <- x@other$loc.metrics$rdepth
        
        # Check for hets in all males, homs in all females (XY); ditto for ZW
        sumf <- df$F0 + df$F1 + df$F2
        summ <- df$M0 + df$M1 + df$M2
        
        # Pull loci that are 100% homozygous for females and 100% heterozygous
        #for males
        indexxy <-
            ((df$F0 / (sumf) >= (1 - t.hom) |
                  df$F2 / (sumf) >= (1 - t.hom)) &
                 df$M1 / (summ) >= (1 - t.het))
        # when all loci are homozygous for the reference allele e.g.
        #df$F0/(sumf), the division is NaN. So, all the NaN's are set as TRUE
        indexxy[is.na(indexxy)] <- TRUE
        
        if (sum(indexxy, na.rm = T) > 0) {
            xy <- cbind(locnr = which(indexxy == TRUE), df[indexxy,])
            # when F0, F1, F2 or M0, M1, M2 are all 0 due to NAs heterozygosity
            #is NaN. these cases are removed
            xy$fhet <- xy$F1 / (xy$F0 + xy$F1)
            xy$mhet <- xy$M1 / (xy$M0 + xy$M1)
            xy <- xy[complete.cases(xy),]
        }
        
        if (sum(indexxy, na.rm = T) == 0) {
            xy <- data.frame()
        }
        
        # Pull loci that are 100% homozygous for males and 100% heterozygous for
        #females
        indexzw <-
            ((df$M0 / (summ) >= (1 - t.hom) |
                  df$M2 / (summ) >= (1 - t.hom)) &
                 df$F1 / (sumf) >= (1 - t.het))
        # when all loci are homozygous for the reference allele e.g.
        #df$M0/(summ), the division is NaN. So all the NAN's are set as TRUE
        indexzw[is.na(indexzw)] <- TRUE
        
        if (sum(indexzw, na.rm = T) > 0) {
            zw <- cbind(locnr = which(indexzw == TRUE), df[indexzw,])
            # when F0, F1, F2 or M0, M1, M2 are all 0 due to NAs heterozygosity
            #is NaN. these cases are removed
            zw$fhet <- zw$F1 / (zw$F0 + zw$F1)
            zw$mhet <- zw$M1 / (zw$M0 + zw$M1)
            zw <- zw[complete.cases(zw),]
        }
        
        if (sum(indexzw, na.rm = T) == 0) {
            zw <- data.frame()
        }
        
        if (verbose > 0) {
            cat("Number of females:", sum(sex == "F"), "\n")
            cat("Number of males:", sum(sex == "M"), "\n")
            cat("Sex ratio females:(males+females):",
                round(sum(sex == "F") / (
                    sum(sex == "F") + sum(sex == "M")
                ), 2),
                "\n")
        }
        if (nrow(zw) == 0 & verbose > 0) {
            cat(
                important(
                    "  No sex linked markers consistent with female heterogamety (ZZ/ZW)\n"
                )
            )
        } else {
            if (verbose > 0) {
                cat("\n  Sex linked loci consistent with female heterogamety (ZZ/ZW)\n\n")
                cat(
                    paste(
                        "    Threshold proportion for homozygotes in the heterozygotic sex (ZW) is",
                        t.hom,
                        "\n"
                    )
                )
                cat(
                    paste(
                        "    Threshold proportion for heterozygotes in the homozygotic sex (ZZ) is",
                        t.het,
                        "\n\n"
                    )
                )
                cat("     - locnr is the location of the locus in the input genlight object\n")
                cat(
                    "     - F0 is the number of homozygous loci for the reference allele in females\n"
                )
                cat("     - F1 is the number of heterozygous loci in females\n")
                cat(
                    "     - F2 is the number of homozygous loci for the alternative allele in females\n"
                )
                cat("     - M0 is the number of homozygous loci for the reference allele in males\n")
                cat("     - M1 is the number of heterozygous loci in males\n")
                cat(
                    "     - M2 is the number of homozygous loci for the alternative allele in males\n"
                )
                cat("     - fhet is heterozygosity in females\n")
                cat("     - mhet is heterozygosity in males\n\n")
                print(zw)
                cat(
                    important(
                        "  \nNote: The most reliable putative markers will have a read depth > 10.\n\n"
                    )
                )
            }
        }
        
        if (nrow(xy) == 0 & verbose > 0) {
            cat(
                important(
                    "  No sex linked markers consistent with male heterogamety (XX/XY)\n"
                )
            )
        } else {
            if (verbose > 0) {
                cat("\n  Sex linked loci consistent with male heterogamety (XX/XY)\n\n")
                cat(
                    paste(
                        "    Threshold proportion for homozygotes in the heterozygotic sex (XY) is",
                        t.hom,
                        "\n"
                    )
                )
                cat(
                    paste(
                        "    Threshold proportion for heterozygotes in the homozygotic sex (XX) is",
                        t.het,
                        "\n\n"
                    )
                )
                cat("     - locnr is the location of the locus in the input genlight object\n")
                cat(
                    "     - F0 is the number of homozygous loci for the reference allele in females\n"
                )
                cat("     - F1 is the number of heterozygous loci in females\n")
                cat(
                    "     - F2 is the number of homozygous loci for the alternative allele in females\n"
                )
                cat("     - M0 is the number of homozygous loci for the reference allele in males\n")
                cat("     - M1 is the number of heterozygous loci in males\n")
                cat(
                    "     - M2 is the number of homozygous loci for the alternative allele in males\n"
                )
                cat("     - fhet is heterozygosity in females\n")
                cat("     - mhet is heterozygosity in males\n\n")
                print(xy)
                cat(
                    important(
                        "  \nNote: The most reliable putative markers will have a read depth > 10.\n\n"
                    )
                )
            }
        }
        
        if (plot.out) {
            df$fhet <- dff$F1 / (dff$F0 + dff$F1 + dff$F2)
            df$mhet <- dfm$M1 / (dfm$M0 + dfm$M1 + dfm$M2)
            df$xy <- indexxy
            df$zw <- indexzw
            df$test <- df$xy + df$zw
            df_sex_linked <- df[which(df$test > 0),]
            df_no_sex_linked <- df[which(df$test == 0),]
            
            
            gg <-
                ggplot() + geom_rect(
                    aes(
                        xmin = 0,
                        xmax = t.hom,
                        ymin = 1 - t.het,
                        ymax = 1
                    ),
                    fill = three_colors[3],
                    alpha = 1 / 2,
                    color = "black"
                ) +
                geom_text(x = 0, y = 1.03, aes(label = "XX/XY")) + geom_rect(
                    aes(
                        xmin = 1,
                        xmax = 1 - t.het,
                        ymin = 0,
                        ymax = t.hom
                    ),
                    fill = three_colors[3],
                    alpha = 1 / 2,
                    color = "black"
                ) + geom_text(x = 1,
                              y = -0.02,
                              aes(label = "ZZ/ZW")) + geom_point(
                                  data = df_no_sex_linked,
                                  aes(x = fhet,
                                      y = mhet),
                                  alpha = 1 / 3,
                                  size = 2,
                                  color = three_colors[1]
                              ) + geom_point(
                                  data = df_sex_linked,
                                  aes(x = fhet, y = mhet),
                                  alpha = 1 / 3,
                                  size = 3,
                                  color = three_colors[2]
                              ) + xlab("Female Heterozygosity") + ylab("Male Heterozygosity") + xlim(0, 1) + ylim(0, 1) +
                plot_theme
            
            suppressWarnings(print(gg))
        }
        
        l <- list(xxxy = xy,
                  zzzw = zw,
                  plot = gg)
        
    }
    
    ########### FOR SilicoDArT data
    
    if (datatype == "SilicoDArT") {
        matf <- as.matrix(x[sex == "F"])
        # For each individual
        f <- array(data = NA, dim = c(ncol(matf), 2))
        for (i in 1:ncol(matf)) {
            for (j in 1:2) {
                dummy <- sum(matf[, i] == (j - 1), na.rm = T)
                if (is.na(dummy))
                    dummy <- 0
                f[i, j] <- dummy
            }
        }
        dff <- data.frame(f)
        row.names(dff) <- locNames(x)
        colnames(dff) <- c("F0", "F1")
        
        # Extract the data for the males
        matm <- as.matrix(x[sex == "M"])
        # For each individual
        m <- array(data = NA, dim = c(ncol(matm), 2))
        for (i in 1:ncol(matm)) {
            for (j in 1:2) {
                dummy <- sum(matm[, i] == (j - 1), na.rm = T)
                if (is.na(dummy))
                    dummy <- 0
                m[i, j] <- dummy
            }
        }
        dfm <- data.frame(m)
        row.names(dfm) <- locNames(x)
        colnames(dfm) <- c("M0", "M1")
        
        # Combine the two files
        
        df <- cbind(dff, dfm)
        
        df$read.depth <- x@other$loc.metrics$AvgReadDepth
        
        # Check for hets in all males, homs in all females (XY); ditto for ZW
        sumf <- df$F0 + df$F1
        summ <- df$M0 + df$M1
        
        # Pull loci that are 100% present in females and 0% in males
        indexzw <-
            (df$F1 / (sumf) >= (1 - t.pres) &
                 df$M0 / (summ) >= (1 - t.pres))
        # when all loci are homozygous for the reference allele e.g.
        #df$M0/(summ), the division is NaN. So all the NAN's are set as TRUE
        indexzw[is.na(indexzw)] <- TRUE
        
        if (sum(indexzw, na.rm = T) > 0) {
            zw <- cbind(locnr = which(indexzw == TRUE), df[indexzw,])
        }
        
        if (sum(indexzw, na.rm = T) == 0) {
            zw <- data.frame()
        }
        
        # Pull loci that are 100% present in males and 0% in females
        indexxy <-
            (df$M1 / (summ) >= (1 - t.pres) &
                 df$F0 / (sumf) >= (1 - t.pres))  # when all loci are homozygous
        #for the reference allele e.g. df$F0/(sumf), the
        # division is NaN. So, all the NaN's are set as TRUE
        indexxy[is.na(indexxy)] <- TRUE
        
        if (sum(indexxy, na.rm = T) > 0) {
            xy <- cbind(locnr = which(indexxy == TRUE), df[indexxy,])
        }
        
        if (sum(indexxy, na.rm = T) == 0) {
            xy <- data.frame()
        }
        
        if (nrow(zw) == 0 & verbose > 0) {
            cat(
                important(
                    "  No sex linked markers consistent with female heterogamety (ZZ/ZW)\n"
                )
            )
        } else {
            if (verbose > 0) {
                cat("\n  Sex linked loci consistent with female heterogamety (ZZ/ZW)\n\n")
                cat(
                    paste(
                        "    Threshold proportion for presence/absence is",
                        t.pres,
                        "\n\n"
                    )
                )
                cat("     - locnr is the location of the locus in the input genlight object\n")
                cat("     - F0 is the number of loci absent in females\n")
                cat("     - F1 is the number of loci present in females\n")
                cat("     - M0 is the number of loci absent in males\n")
                cat("     - M1 is the number of loci present in males\n\n")
                print(zw)
                cat(
                    important(
                        "  \nNote: The most reliable putative markers will have a read depth > 10.\n\n"
                    )
                )
            }
        }
        if (nrow(xy) == 0) {
            if (verbose > 0)
                cat(
                    important(
                        "  No sex linked markers consistent with male heterogamety (XX/XY)\n"
                    )
                )
        } else {
            if (verbose > 0) {
                cat("\n  Sex linked loci consistent with male heterogamety (XX/XY)\n\n")
                cat(
                    paste(
                        "    Threshold proportion for presence/absence is",
                        t.pres,
                        "\n\n"
                    )
                )
                cat("     - locnr is the location of the locus in the input genlight object\n")
                cat("     - F0 is the number of loci absent in females\n")
                cat("     - F1 is the number of loci present in females\n")
                cat("     - M0 is the number of loci absent in males\n")
                cat("     - M1 is the number of loci present in males\n\n")
                print(xy)
                cat(
                    important(
                        "  \nNote: The most reliable putative markers will have a read depth > 10.\n\n"
                    )
                )
            }
        }
        
        if (plot.out) {
            fhet <- mhet <- NULL
            df$fhet <- dff$F1 / (dff$F0 + dff$F1)
            df$mhet <- dfm$M1 / (dfm$M0 + dfm$M1)
            df$xy <- indexxy
            df$zw <- indexzw
            df$test <- df$xy + df$zw
            df_sex_linked <- df[which(df$test > 0),]
            df_no_sex_linked <- df[which(df$test == 0),]
            
            gg <-
                ggplot() + geom_rect(
                    aes(
                        xmin = 0,
                        xmax = t.pres,
                        ymin = 1 - t.pres,
                        ymax = 1
                    ),
                    fill = three_colors[3],
                    alpha = 1 / 2,
                    color = "black"
                ) +
                geom_text(x = 0, y = 1.03, aes(label = "XX/XY")) + geom_rect(
                    aes(
                        xmin = 1,
                        xmax = 1 - t.pres,
                        ymin = 0,
                        ymax = t.pres
                    ),
                    fill = three_colors[3],
                    alpha = 1 / 2,
                    color = "black"
                ) + geom_text(x = 1,
                              y = -0.02,
                              aes(label = "ZZ/ZW")) + geom_point(
                                  data = df_no_sex_linked,
                                  aes(x = fhet,
                                      y = mhet),
                                  alpha = 1 / 3,
                                  size = 2,
                                  color = three_colors[1]
                              ) + geom_point(
                                  data = df_sex_linked,
                                  aes(x = fhet, y = mhet),
                                  alpha = 1 / 3,
                                  size = 3,
                                  color = three_colors[2]
                              ) + xlab("% present in females") + ylab("% present in males") + xlim(0, 1) + ylim(0, 1) + plot_theme
            
            suppressWarnings(print(gg))
        }
        
        l <- list(xxxy = xy,
                  zzzw = zw,
                  plot = gg)
    }
    
    # FLAG SCRIPT END
    
    if (verbose >= 1) {
        cat(report("Completed:", funname, "\n"))
    }
    
    # RETURN
    
    invisible(l)
    
}<|MERGE_RESOLUTION|>--- conflicted
+++ resolved
@@ -22,15 +22,6 @@
 #' @param plot.out Creates a plot that shows the heterozygosity of males and
 #' females at each loci.
 #' be regarded as consistent with a sex specific marker [default TRUE].
-<<<<<<< HEAD
-#' @param plot_theme Theme for the plot. See Details for options [default theme_dartR()].
-#' @param plot_colors List of three color names for the not sex-linked loci, for the sex-linked loci and for the area in which sex-linked loci appear [default three_colors].
-#' @param verbose Verbosity: 0, silent or fatal errors; 1, begin and end; 2, progress log ; 3, progress and results summary; 5, full report [default NULL, unless specified using gl.set.verbosity].
-#'
-#' @details 
-#' Sex of the individuals for which sex is known with certainty can be provided 
-#' via a factor (equal to the length of the number of individuals) or to be held 
-=======
 #' @param plot_theme Theme for the plot. See Details for options
 #' [default theme_dartR()].
 #' @param plot_colors List of three color names for the not sex-linked loci, for
@@ -42,7 +33,6 @@
 #' @details
 #' Sex of the individuals for which sex is known with certainty can be provided
 #' via a factor (equal to the length of the number of individuals) or to be held
->>>>>>> 18f41bb4
 #' in the variable \code{x@other$ind.metrics$sex}.
 #' Coding is: M for male, F for female, U or NA for unknown/missing.
 #' The script abbreviates the entries here to the first character. So, coding of
@@ -75,13 +65,8 @@
                                 t.hom = 0.1,
                                 t.pres = 0.1,
                                 plot.out = TRUE,
-<<<<<<< HEAD
-                                plot_theme = theme_dartR(), 
-                                plot_colors = three_colors, 
-=======
                                 plot_theme = theme_dartR(),
                                 plot_colors = three_colors,
->>>>>>> 18f41bb4
                                 verbose = NULL) {
     # SET VERBOSITY
     verbose <- gl.check.verbosity(verbose)
