# For help debugging build failures open an issue on the RStudio community with the 'github-actions' tag.
# https://community.rstudio.com/new-topic?category=Package%20development&tags=github-actions
on:
  push:
    branches:
      - dev_bernd
    
   

name: R-CMD-check-dev_Bernd

jobs:
  R-CMD-check:
    runs-on: ${{ matrix.config.os }}

    name: ${{ matrix.config.os }} (${{ matrix.config.r }})

    strategy:
      fail-fast: false
      matrix:
        config:
          - {os: windows-latest, r: 'release'}
          - {os: macOS-latest, r: 'release'}
          - {os: ubuntu-20.04, r: 'release', rspm: "https://packagemanager.rstudio.com/cran/__linux__/focal/latest"}
          - {os: ubuntu-20.04, r: 'devel', rspm: "https://packagemanager.rstudio.com/cran/__linux__/focal/latest"}

    env:
      R_REMOTES_NO_ERRORS_FROM_WARNINGS: true
      RSPM: ${{ matrix.config.rspm }}
      GITHUB_PAT: ${{ secrets.GITHUB_TOKEN }}

    steps:
      - uses: actions/checkout@v2

      - uses: r-lib/actions/setup-r@v1
        with:
          r-version: ${{ matrix.config.r }}

      - uses: r-lib/actions/setup-pandoc@v1
      - uses: r-lib/actions/setup-tinytex@v1

      - name: Query dependencies
        run: |
          install.packages('remotes')
          saveRDS(remotes::dev_package_deps(dependencies = TRUE), ".github/depends.Rds", version = 2)
          writeLines(sprintf("R-%i.%i", getRversion()$major, getRversion()$minor), ".github/R-version")
        shell: Rscript {0}

      - name: Restore R package cache
        if: runner.os != 'Windows'
        uses: actions/cache@v2
        with:
          path: ${{ env.R_LIBS_USER }}
          key: ${{ runner.os }}-${{ hashFiles('.github/R-version') }}-1-${{ hashFiles('.github/depends.Rds') }}
          restore-keys: ${{ runner.os }}-${{ hashFiles('.github/R-version') }}-1-

      - name: Install system dependencies
        if: runner.os == 'Linux'
        run: |
          while read -r cmd
          do
            eval sudo $cmd
          done < <(Rscript -e 'writeLines(remotes::system_requirements("ubuntu", "20.04"))')

      - name: Install dependencies
        run: |

          options(repos = c(
            `r-spatial` = "https://r-spatial.r-universe.dev/",
            CRAN = "https://cloud.r-project.org/"
          ))
<<<<<<< HEAD

          remotes::install_github('EricArcher/strataG')
=======
>>>>>>> 39f1cb5a
          remotes::install_deps(dependencies = TRUE)
          remotes::install_cran("rcmdcheck")
          remotes::install_github('EricArcher/strataG')
        shell: Rscript {0}

      - name: Check
        env:
          _R_CHECK_CRAN_INCOMING_REMOTE_: false
        run: |
          options(crayon.enabled = TRUE)
          rcmdcheck::rcmdcheck(args = c("--no-manual", "--as-cran"), error_on = "warning", check_dir = "check")
        shell: Rscript {0}

      - name: Upload check results
        if: failure()
        uses: actions/upload-artifact@main
        with:
          name: ${{ runner.os }}-r${{ matrix.config.r }}-results
          path: check<|MERGE_RESOLUTION|>--- conflicted
+++ resolved
@@ -69,14 +69,8 @@
             `r-spatial` = "https://r-spatial.r-universe.dev/",
             CRAN = "https://cloud.r-project.org/"
           ))
-<<<<<<< HEAD
-
-          remotes::install_github('EricArcher/strataG')
-=======
->>>>>>> 39f1cb5a
           remotes::install_deps(dependencies = TRUE)
           remotes::install_cran("rcmdcheck")
-          remotes::install_github('EricArcher/strataG')
         shell: Rscript {0}
 
       - name: Check
