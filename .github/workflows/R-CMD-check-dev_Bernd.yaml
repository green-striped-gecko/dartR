--- conflicted
+++ resolved
@@ -64,15 +64,12 @@
 
       - name: Install dependencies
         run: |
-<<<<<<< HEAD
+
           options(repos = c(
             `r-spatial` = "https://r-spatial.r-universe.dev/",
             CRAN = "https://cloud.r-project.org/"
           ))
-=======
-          options(repos = c(`r-spatial` = "https://r-spatial.r-universe.dev/",
-            CRAN = "https://cloud.r-project.org/"))
->>>>>>> 849c66c3
+
           remotes::install_github('EricArcher/strataG')
           remotes::install_deps(dependencies = TRUE)
           remotes::install_cran("rcmdcheck")
