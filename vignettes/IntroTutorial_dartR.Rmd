--- conflicted
+++ resolved
@@ -1229,11 +1229,6 @@
 
 ```{r}
 x <- gl.assign.pa(testset.gl, unknown = "UC_00146", nmin=10, t=0)
-<<<<<<< HEAD
-=======
-x <- gl.assign.pca(x, unknown ="UC_00146", alpha=0.05)
-gl.pcoa.plot
->>>>>>> d34e16cb
 ```
 
 In this example, the unknown individual, UC_00146, is assigned to only one population, EmmaclGeor, so the assignment problem is resolved. This individual does indeed come from the Georges Creek, a tributary of the Macleay River.
